name: Srtool build

env:
  SUBWASM_VERSION: 0.17.0

on:
  push:
    tags:
      - "*"

    # paths-ignore:
    #   - "docker"
    #   - "docs"
    #   - "scripts"
    #   - "test"
    #   - "client"
    paths:
      - parachains/runtimes/**/*

    branches:
      - "release*"

  schedule:
    - cron: "00 02 * * 1" # 2AM weekly on monday

  workflow_dispatch:

jobs:
  srtool:
    runs-on: ubuntu-latest
    strategy:
      matrix:
        include:
          - category: assets
            runtime: statemine
          - category: assets
            runtime: statemint
          - category: assets
            runtime: westmint
          - category: bridge-hubs
<<<<<<< HEAD
=======
            runtime: bridge-hub-kusama
          - category: bridge-hubs
>>>>>>> f6e1b01b
            runtime: bridge-hub-rococo
          - category: collectives
            runtime: collectives-polkadot
          - category: contracts
            runtime: contracts-rococo
          - category: starters
            runtime: seedling
          - category: starters
            runtime: shell
          - category: testing
            runtime: rococo-parachain
    steps:
      - uses: actions/checkout@93ea575cb5d8a053eaa0ac8fa3b40d7e05a33cc8 # v3.1.0
        with:
          fetch-depth: 0

      - name: Srtool build
        id: srtool_build
        uses: chevdor/srtool-actions@v0.6.0
        with:
          chain: ${{ matrix.runtime }}
          runtime_dir: parachains/runtimes/${{ matrix.category }}/${{ matrix.runtime }}

      - name: Summary
        run: |
          echo '${{ steps.srtool_build.outputs.json }}' | jq > ${{ matrix.runtime }}-srtool-digest.json
          cat ${{ matrix.runtime }}-srtool-digest.json
          echo "Compact Runtime: ${{ steps.srtool_build.outputs.wasm }}"
          echo "Compressed Runtime: ${{ steps.srtool_build.outputs.wasm_compressed }}"

      # it takes a while to build the runtime, so let's save the artifact as soon as we have it
      - name: Archive Artifacts for ${{ matrix.runtime }}
        uses: actions/upload-artifact@3cea5372237819ed00197afe530f5a7ea3e805c8 # v3.1.0
        with:
          name: ${{ matrix.runtime }}-runtime
          path: |
            ${{ steps.srtool_build.outputs.wasm }}
            ${{ steps.srtool_build.outputs.wasm_compressed }}
            ${{ matrix.runtime }}-srtool-digest.json

      # We now get extra information thanks to subwasm
      - name: Install subwasm
        run: |
          wget https://github.com/chevdor/subwasm/releases/download/v${{ env.SUBWASM_VERSION }}/subwasm_linux_amd64_v${{ env.SUBWASM_VERSION }}.deb
          sudo dpkg -i subwasm_linux_amd64_v${{ env.SUBWASM_VERSION }}.deb
          subwasm --version

      - name: Show Runtime information
        shell: bash
        run: |
          subwasm info ${{ steps.srtool_build.outputs.wasm }}
          subwasm info ${{ steps.srtool_build.outputs.wasm_compressed }}
          subwasm --json info ${{ steps.srtool_build.outputs.wasm }} > ${{ matrix.runtime }}-info.json
          subwasm --json info ${{ steps.srtool_build.outputs.wasm_compressed }} > ${{ matrix.runtime }}-compressed-info.json

      - name: Extract the metadata
        shell: bash
        run: |
          subwasm meta ${{ steps.srtool_build.outputs.wasm }}
          subwasm --json meta ${{ steps.srtool_build.outputs.wasm }} > ${{ matrix.runtime }}-metadata.json

      - name: Check the metadata diff
        shell: bash
        # the following subwasm call will error for chains that are not known and/or live, that includes shell for instance
        run: |
          subwasm diff ${{ steps.srtool_build.outputs.wasm }} --chain-b ${{ matrix.runtime }} || \
            echo "Subwasm call failed, check the logs. This is likely because ${{ matrix.runtime }} is not known by subwasm" | \
            tee ${{ matrix.runtime }}-diff.txt

      - name: Archive Subwasm results
        uses: actions/upload-artifact@3cea5372237819ed00197afe530f5a7ea3e805c8 # v3.1.0
        with:
          name: ${{ matrix.runtime }}-runtime
          path: |
            ${{ matrix.runtime }}-info.json
            ${{ matrix.runtime }}-compressed-info.json
            ${{ matrix.runtime }}-metadata.json
            ${{ matrix.runtime }}-diff.txt<|MERGE_RESOLUTION|>--- conflicted
+++ resolved
@@ -38,11 +38,8 @@
           - category: assets
             runtime: westmint
           - category: bridge-hubs
-<<<<<<< HEAD
-=======
             runtime: bridge-hub-kusama
           - category: bridge-hubs
->>>>>>> f6e1b01b
             runtime: bridge-hub-rococo
           - category: collectives
             runtime: collectives-polkadot
