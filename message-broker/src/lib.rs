--- conflicted
+++ resolved
@@ -21,20 +21,6 @@
 
 #![cfg_attr(not(feature = "std"), no_std)]
 
-<<<<<<< HEAD
-use sp_std::{prelude::*, convert::{TryFrom, TryInto}};
-use frame_system::ensure_none;
-use frame_support::{decl_module, decl_event, storage, weights::DispatchClass};
-use sp_inherents::{InherentData, InherentIdentifier, MakeFatalError, ProvideInherent};
-use xcm::{VersionedXcm, v0::{Xcm, Junction, Error as XcmError, ExecuteXcm, MultiLocation, SendXcm}};
-use frame_support::sp_runtime::traits::Hash;
-use codec::{Encode, Decode};
-
-use cumulus_primitives::{
-	inherents::{DownwardMessagesType, DOWNWARD_MESSAGES_IDENTIFIER},
-	well_known_keys, ParaId,
-	DownwardMessageHandler, InboundDownwardMessage,
-=======
 use frame_support::{
 	decl_module, decl_storage, storage,
 	traits::Get,
@@ -48,7 +34,6 @@
 use cumulus_primitives::{
 	inherents::{DownwardMessagesType, DOWNWARD_MESSAGES_IDENTIFIER},
 	well_known_keys, DownwardMessageHandler, InboundDownwardMessage, UpwardMessage,
->>>>>>> c75b5975
 };
 
 /// Origin for the parachains module.
@@ -129,7 +114,6 @@
 			);
 		}
 
-<<<<<<< HEAD
 		/// Executes the given downward messages by calling the message handlers.
 		///
 		/// The origin of this call needs to be `None` as this is an inherent.
@@ -162,6 +146,25 @@
 				&processed
 			);
 		}
+
+		fn on_initialize() -> Weight {
+			// Reads and writes performed by `on_finalize`.
+			T::DbWeight::get().reads_writes(1, 2)
+		}
+
+		fn on_finalize() {
+			// TODO: this should be not a constant, but sourced from the relay-chain configuration.
+			const UMP_MSG_NUM_PER_CANDIDATE: usize = 5;
+
+			<Self as Store>::PendingUpwardMessages::mutate(|up| {
+				let num = cmp::min(UMP_MSG_NUM_PER_CANDIDATE, up.len());
+				storage::unhashed::put(
+					well_known_keys::UPWARD_MESSAGES,
+					&up[0..num],
+				);
+				*up = up.split_off(num);
+			});
+		}
 	}
 }
 
@@ -199,35 +202,6 @@
 	}
 }
 
-pub trait SendDownward {
-	fn send_downward(dest: MultiLocation, msg: VersionedXcm) -> Result<(), XcmError>;
-}
-
-impl SendDownward for () {
-	fn send_downward(_dest: MultiLocation, _msg: VersionedXcm) -> Result<(), XcmError> {
-		Err(XcmError::Unimplemented)
-=======
-		fn on_initialize() -> Weight {
-			// Reads and writes performed by `on_finalize`.
-			T::DbWeight::get().reads_writes(1, 2)
-		}
-
-		fn on_finalize() {
-			// TODO: this should be not a constant, but sourced from the relay-chain configuration.
-			const UMP_MSG_NUM_PER_CANDIDATE: usize = 5;
-
-			<Self as Store>::PendingUpwardMessages::mutate(|up| {
-				let num = cmp::min(UMP_MSG_NUM_PER_CANDIDATE, up.len());
-				storage::unhashed::put(
-					well_known_keys::UPWARD_MESSAGES,
-					&up[0..num],
-				);
-				*up = up.split_off(num);
-			});
-		}
-	}
-}
-
 /// An error that can be raised upon sending an upward message.
 pub enum SendUpErr {
 	/// The message sent is too big.
@@ -240,7 +214,6 @@
 		// relay-chain configuration.
 		<Self as Store>::PendingUpwardMessages::append(message);
 		Ok(())
->>>>>>> c75b5975
 	}
 }
 
