--- conflicted
+++ resolved
@@ -213,13 +213,9 @@
 	type Event = Event;
 	type OnValidationData = ();
 	type DownwardMessageHandlers = ();
-<<<<<<< HEAD
-	type XcmpMessageHandlers = ();
-=======
 	type OutboundXcmpMessageSource = ();
 	type XcmpMessageHandler = ();
 	type ReservedXcmpWeight = ();
->>>>>>> 5fe32eb0
 }
 
 parameter_types! {
