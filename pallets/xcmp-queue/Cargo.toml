[package]
name = "cumulus-pallet-xcmp-queue"
version = "0.1.0"
authors = ["Parity Technologies <admin@parity.io>"]
edition = "2021"

[dependencies]
codec = { package = "parity-scale-codec", version = "3.0.0", features = [ "derive" ], default-features = false }
<<<<<<< HEAD
log = { version = "0.4.17", default-features = false }
scale-info = { version = "2.5.0", default-features = false, features = ["derive"] }
=======
log = { version = "0.4.18", default-features = false }
rand_chacha = { version = "0.3.0", default-features = false }
scale-info = { version = "2.7.0", default-features = false, features = ["derive"] }
>>>>>>> 3c674e14

# Substrate
frame-support = { git = "https://github.com/paritytech/substrate", default-features = false, branch = "master" }
frame-system = { git = "https://github.com/paritytech/substrate", default-features = false, branch = "master" }
sp-io = { git = "https://github.com/paritytech/substrate", default-features = false, branch = "master" }
sp-runtime = { git = "https://github.com/paritytech/substrate", default-features = false, branch = "master" }
sp-std = { git = "https://github.com/paritytech/substrate", default-features = false, branch = "master" }
pallet-message-queue = { git = "https://github.com/paritytech/substrate", default-features = false, branch = "master" }

# Polkadot
polkadot-runtime-common = { git = "https://github.com/paritytech/polkadot", default-features = false, branch = "master" }
xcm = { git = "https://github.com/paritytech/polkadot", default-features = false, branch = "master" }
xcm-executor = { git = "https://github.com/paritytech/polkadot", default-features = false, branch = "master" }

# Cumulus
cumulus-primitives-core = { path = "../../primitives/core", default-features = false }

# Optional import for benchmarking
frame-benchmarking = { default-features = false, optional = true, git = "https://github.com/paritytech/substrate", branch = "master" }
bounded-collections = { version = "0.1.4", default-features = false }

[dev-dependencies]

# Substrate
sp-core = { git = "https://github.com/paritytech/substrate", branch = "master" }
pallet-balances = { git = "https://github.com/paritytech/substrate", branch = "master" }

# Polkadot
xcm-builder = { git = "https://github.com/paritytech/polkadot", branch = "master" }

# Cumulus
cumulus-pallet-parachain-system = { path = "../parachain-system" }

[features]
default = [ "std" ]
std = [
	"bounded-collections/std",
	"codec/std",
	"scale-info/std",
	"cumulus-primitives-core/std",
	"frame-support/std",
	"frame-system/std",
	"log/std",
	"polkadot-runtime-common/std",
	"pallet-message-queue/std",
	"sp-io/std",
	"sp-runtime/std",
	"sp-std/std",
	"xcm-executor/std",
	"xcm/std",
]

runtime-benchmarks = [
	"frame-benchmarking/runtime-benchmarks",
	"frame-support/runtime-benchmarks",
	"frame-system/runtime-benchmarks",
	"xcm-builder/runtime-benchmarks",
	"pallet-message-queue/runtime-benchmarks",
]
try-runtime = ["frame-support/try-runtime"]<|MERGE_RESOLUTION|>--- conflicted
+++ resolved
@@ -6,14 +6,9 @@
 
 [dependencies]
 codec = { package = "parity-scale-codec", version = "3.0.0", features = [ "derive" ], default-features = false }
-<<<<<<< HEAD
-log = { version = "0.4.17", default-features = false }
-scale-info = { version = "2.5.0", default-features = false, features = ["derive"] }
-=======
 log = { version = "0.4.18", default-features = false }
 rand_chacha = { version = "0.3.0", default-features = false }
 scale-info = { version = "2.7.0", default-features = false, features = ["derive"] }
->>>>>>> 3c674e14
 
 # Substrate
 frame-support = { git = "https://github.com/paritytech/substrate", default-features = false, branch = "master" }
