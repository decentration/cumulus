--- conflicted
+++ resolved
@@ -239,20 +239,12 @@
 		);
 		assert_ok!(XcmpQueue::update_xcmp_max_individual_weight(
 			RuntimeOrigin::root(),
-<<<<<<< HEAD
-			30u64 * WEIGHT_PER_MILLIS
-=======
-			30u64 * WEIGHT_REF_TIME_PER_MILLIS
->>>>>>> f3847ead
+			Weight::from_ref_time(30u64 * WEIGHT_REF_TIME_PER_MILLIS)
 		));
 		assert_noop!(
 			XcmpQueue::update_xcmp_max_individual_weight(
 				RuntimeOrigin::signed(3),
-<<<<<<< HEAD
-				10u64 * WEIGHT_PER_MILLIS
-=======
-				10u64 * WEIGHT_REF_TIME_PER_MILLIS
->>>>>>> f3847ead
+				Weight::from_ref_time(10u64 * WEIGHT_REF_TIME_PER_MILLIS)
 			),
 			BadOrigin
 		);
