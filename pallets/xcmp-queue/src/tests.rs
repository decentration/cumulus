--- conflicted
+++ resolved
@@ -25,12 +25,7 @@
 #[test]
 fn empty_concatenated_works() {
 	new_test_ext().execute_with(|| {
-<<<<<<< HEAD
 		let data = ConcatenatedVersionedXcm.encode();
-=======
-		let message_format = XcmpMessageFormat::ConcatenatedVersionedXcm.encode();
-		let messages = vec![(Default::default(), 1u32, message_format.as_slice())];
->>>>>>> 3c674e14
 
 		XcmpQueue::handle_xcmp_messages(once((1000.into(), 1, data.as_slice())), Weight::MAX);
 	})
@@ -176,27 +171,14 @@
 	new_test_ext().execute_with(|| {
 		QueueSuspended::<Test>::put(true);
 
-<<<<<<< HEAD
 		let xcm = VersionedXcm::<Test>::from(Xcm::<Test>(vec![ClearOrigin])).encode();
 		let data = [ConcatenatedVersionedXcm.encode(), xcm.clone()].concat();
-=======
-		let xcm =
-			VersionedXcm::from(Xcm::<RuntimeCall>(vec![Instruction::<RuntimeCall>::ClearOrigin]))
-				.encode();
-		let mut message_format = XcmpMessageFormat::ConcatenatedVersionedXcm.encode();
-		message_format.extend(xcm.clone());
-		let messages = vec![(ParaId::from(999), 1u32, message_format.as_slice())];
->>>>>>> 3c674e14
 
 		// This should have executed the incoming XCM, because it came from a system parachain
 		XcmpQueue::handle_xcmp_messages(once((999.into(), 1, data.as_slice())), Weight::MAX);
 
-<<<<<<< HEAD
 		// This should have queue instead of executing since it comes from a sibling.
 		XcmpQueue::handle_xcmp_messages(once((2000.into(), 1, data.as_slice())), Weight::MAX);
-=======
-		let messages = vec![(ParaId::from(2000), 1u32, message_format.as_slice())];
->>>>>>> 3c674e14
 
 		let queued_xcm = mock::enqueued_messages(ParaId::from(2000));
 		assert_eq!(queued_xcm, vec![xcm]);
