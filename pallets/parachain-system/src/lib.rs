--- conflicted
+++ resolved
@@ -417,17 +417,9 @@
 			<T::OnSystemEvent as OnSystemEvent>::on_validation_data(&vfp);
 
 			// TODO: This is more than zero, but will need benchmarking to figure out what.
-<<<<<<< HEAD
-			let mut total_weight = 0;
+			let mut total_weight = Weight::zero();
 			total_weight +=
 				Self::process_inbound_downward_messages(downward_messages, &relay_state_proof);
-=======
-			let mut total_weight = Weight::zero();
-			total_weight += Self::process_inbound_downward_messages(
-				relevant_messaging_state.dmq_mqc_head,
-				downward_messages,
-			);
->>>>>>> 14186393
 			total_weight += Self::process_inbound_horizontal_messages(
 				&relevant_messaging_state.ingress_channels,
 				horizontal_messages,
@@ -818,20 +810,11 @@
 		downward_messages: Vec<InboundDownwardMessage>,
 		relay_state_proof: &RelayChainStateProof,
 	) -> Weight {
-<<<<<<< HEAD
-		let mut weight_used = 0;
+		let mut weight_used = Weight::zero();
 
 		if downward_messages.len() > 0 {
 			let mqc_head = <LastDmqMqcHead<T>>::get();
 			let next_message_index = <NextDmqMessageIndex<T>>::get().into();
-=======
-		let dm_count = downward_messages.len() as u32;
-		let mut dmq_head = <LastDmqMqcHead<T>>::get();
-
-		let mut weight_used = Weight::zero();
-		if dm_count != 0 {
-			Self::deposit_event(Event::DownwardMessagesReceived { count: dm_count });
->>>>>>> 14186393
 			let max_weight =
 				<ReservedDmpWeightOverride<T>>::get().unwrap_or_else(T::ReservedDmpWeight::get);
 
