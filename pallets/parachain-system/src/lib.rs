--- conflicted
+++ resolved
@@ -27,20 +27,9 @@
 //!
 //! Users must ensure that they register this pallet as an inherent provider.
 
-<<<<<<< HEAD
-use cumulus_primitives_core::{
-	relay_chain,
-	well_known_keys::{self, NEW_VALIDATION_CODE},
-	AbridgedHostConfiguration, DownwardMessageHandler, XcmpMessageHandler, XcmpMessageSender,
-	InboundDownwardMessage, InboundHrmpMessage, OnValidationData, OutboundHrmpMessage, ParaId,
-	PersistedValidationData, UpwardMessage, UpwardMessageSender, MessageSendError, ServiceQuality,
-};
-use cumulus_primitives_parachain_inherent::ParachainInherentData;
-=======
 use sp_std::{prelude::*, cmp, collections::btree_map::BTreeMap};
 use sp_runtime::traits::{BlakeTwo256, Hash};
 use sp_inherents::{InherentData, InherentIdentifier, ProvideInherent};
->>>>>>> 5fe32eb0
 use frame_support::{
 	decl_error, decl_event, decl_module, decl_storage,
 	dispatch::{DispatchResult, DispatchError, DispatchResultWithPostInfo},
@@ -60,27 +49,10 @@
 };
 use cumulus_primitives_parachain_inherent::ParachainInherentData;
 use relay_state_snapshot::MessagingStateSnapshot;
-<<<<<<< HEAD
-use sp_inherents::{InherentData, InherentIdentifier, ProvideInherent};
-use sp_runtime::traits::{BlakeTwo256, Hash};
-use sp_std::{cmp, collections::btree_map::BTreeMap, vec::Vec};
-use codec::{Encode, Decode};
-use xcm::VersionedXcm;
-=======
->>>>>>> 5fe32eb0
 
 mod relay_state_snapshot;
 #[macro_use]
 pub mod validate_block;
-
-/// The aggregate HMP message format.
-#[derive(PartialEq, Eq, Copy, Clone, Encode, Decode)]
-pub enum AggregateFormat {
-	/// Encoded `VersionedXcm` messages, all concatenated.
-	ConcatenatedVersionedXcm,
-	/// Encoded `VersionedXcm` messages, encoded again, and then concatenated.
-	ConcatenatedEncodedBlob,
-}
 
 /// The pallet's configuration trait.
 pub trait Config: frame_system::Config<OnSetCode = ParachainSetCode<Self>> {
@@ -102,17 +74,12 @@
 	/// The HRMP message handlers that will be informed when a message is received.
 	///
 	/// The messages are dispatched in the order they were relayed by the relay chain. If multiple
-<<<<<<< HEAD
-	/// messages were relayed at one block, these will be dispatched in ascending order of the sender's para ID.
-	type XcmpMessageHandlers: XcmpMessageHandler;
-=======
 	/// messages were relayed at one block, these will be dispatched in ascending order of the
 	/// sender's para ID.
 	type XcmpMessageHandler: XcmpMessageHandler;
 
 	/// The weight we reserve at the beginning of the block for processing XCMP messages.
 	type ReservedXcmpWeight: Get<Weight>;
->>>>>>> 5fe32eb0
 }
 
 // This pallet's storage items.
@@ -281,18 +248,6 @@
 			let _ = Self::send_upward_message(message);
 		}
 
-<<<<<<< HEAD
-		#[weight = (1_000, DispatchClass::Operational)]
-		fn sudo_send_hmp_xcm(origin, recipient: ParaId, xcm: VersionedXcm, qos: ServiceQuality) {
-			ensure_root(origin)?;
-			let _ = Self::send_xcm_message(recipient, xcm, qos);
-		}
-
-		#[weight = (1_000, DispatchClass::Operational)]
-		fn sudo_send_hmp_blob(origin, recipient: ParaId, blob: Vec<u8>, qos: ServiceQuality) {
-			ensure_root(origin)?;
-			let _ = Self::send_blob_message(recipient, blob, qos);
-=======
 		#[weight = (1_000_000, DispatchClass::Operational)]
 		fn authorize_upgrade(origin, code_hash: T::Hash) {
 			ensure_root(origin)?;
@@ -311,7 +266,6 @@
 			ensure!(actual_hash == required_hash, Error::<T>::Unauthorized);
 			Self::set_code_impl(code)?;
 			AuthorizedUpgrade::<T>::kill();
->>>>>>> 5fe32eb0
 		}
 
 		fn on_finalize() {
@@ -378,88 +332,6 @@
 			let maximum_channels = host_config.hrmp_max_message_num_per_candidate
 				.min(AnnouncedHrmpMessagesPerCandidate::take()) as usize;
 
-<<<<<<< HEAD
-				let idx = match relevant_messaging_state
-					.egress_channels
-					.binary_search_by_key(&recipient, |(recipient, _)| *recipient)
-				{
-					Ok(m) => m,
-					Err(_) => {
-						// TODO: #274 This means that there is no such channel anymore. Means that
-						// we should return back the messages from this channel.
-						//
-						// Until then pretend it became empty
-						prune_empty.push(recipient);
-						continue;
-					}
-				};
-
-				let channel_meta = &relevant_messaging_state.egress_channels[idx].1;
-				if channel_meta.msg_count + 1 > channel_meta.max_capacity {
-					// The channel is at its capacity. Skip it for now.
-					continue;
-				}
-
-				let mut pending = <Self as Store>::OutboundHrmpMessages::get(&recipient);
-
-				// This panics if `v` is empty. However, we are iterating only once over non-empty
-				// channels, therefore it cannot panic.
-				let message_payload = pending.remove(0);
-				let became_empty = pending.is_empty();
-
-				if channel_meta.total_size + message_payload.len() as u32 > channel_meta.max_total_size {
-					// Sending this message will make the channel total size overflow. Skip it for now.
-					continue;
-				}
-
-				// If we reached here, then the channel has capacity to receive this message. However,
-				// it doesn't mean that we are sending it just yet.
-				if became_empty {
-					OutboundHrmpMessages::remove(&recipient);
-					prune_empty.push(recipient);
-				} else {
-					OutboundHrmpMessages::insert(&recipient, pending);
-				}
-
-				if message_payload.len() as u32 > channel_meta.max_message_size {
-					// Apparently, the max message size was decreased since the message while the
-					// message was buffered. While it's possible to make another iteration to fetch
-					// the next message, we just keep going here to not complicate the logic too much.
-					//
-					// TODO: #274 Return back this message to sender.
-					continue;
-				}
-
-				outbound_hrmp_messages.push(OutboundHrmpMessage {
-					recipient,
-					data: message_payload,
-				});
-			}
-
-			// Sort the outbound messages by ascending recipient para id to satisfy the acceptance
-			// criteria requirement.
-			outbound_hrmp_messages.sort_by_key(|m| m.recipient);
-
-			// Prune hrmp channels that became empty. Additionally, because it may so happen that we
-			// only gave attention to some channels in `non_empty_hrmp_channels` it's important to
-			// change the order. Otherwise, the next `on_finalize` we will again give attention
-			// only to those channels that happen to be in the beginning, until they are emptied.
-			// This leads to "starvation" of the channels near to the end.
-			//
-			// To mitigate this we shift all processed elements towards the end of the vector using
-			// `rotate_left`. To get intuition how it works see the examples in its rustdoc.
-			non_empty_hrmp_channels.retain(|x| !prune_empty.contains(x));
-			// `prune_empty.len()` is greater or equal to `outbound_hrmp_num` because the loop above
-			// can only do `outbound_hrmp_num` iterations and `prune_empty` is appended to only inside
-			// the loop body.
-			non_empty_hrmp_channels.rotate_left(outbound_hrmp_num - prune_empty.len());
-
-			<Self as Store>::NonEmptyHrmpChannels::put(non_empty_hrmp_channels);
-			storage::unhashed::put(
-				well_known_keys::HRMP_OUTBOUND_MESSAGES,
-				&outbound_hrmp_messages,
-			);
-=======
 			let outbound_messages = T::OutboundXcmpMessageSource::take_outbound_messages(
 				maximum_channels,
 			);
@@ -470,7 +342,6 @@
 			let _ = OutboundHrmpMessage { recipient: ParaId::from(0), data: vec![] };
 
 			storage::unhashed::put(well_known_keys::HRMP_OUTBOUND_MESSAGES, &outbound_messages);
->>>>>>> 5fe32eb0
 		}
 
 		fn on_initialize(n: T::BlockNumber) -> Weight {
@@ -690,38 +561,10 @@
 					hrmp_watermark = Some(horizontal_message.sent_at);
 				}
 
-<<<<<<< HEAD
-			// horizontal_message is actually an AGGREGATE message composed of many FRAGMENTs all
-			// encoded and concatenated together. We must first decode each before dispatching.
-			let sent_at = horizontal_message.sent_at;
-			let mut remaining_fragments = &horizontal_message.data[..];
-			match AggregateFormat::decode(&mut remaining_fragments) {
-				Ok(AggregateFormat::ConcatenatedVersionedXcm) => {
-					while !remaining_fragments.is_empty() {
-						if let Ok(xcm) = VersionedXcm::decode(&mut remaining_fragments) {
-							T::XcmpMessageHandlers::handle_xcm_message(sender, sent_at, xcm);
-						} else {
-							break;
-						}
-					}
-				}
-				Ok(AggregateFormat::ConcatenatedEncodedBlob) => {
-					while !remaining_fragments.is_empty() {
-						if let Ok(blob) = <Vec<u8>>::decode(&mut remaining_fragments) {
-							T::XcmpMessageHandlers::handle_blob_message(sender, sent_at, blob);
-						} else {
-							break;
-						}
-					}
-				}
-				// Can't do much with this aggregate message if we don't know its format.
-				Err(_) => debug_assert!(false, "unknown aggregate format"),
-=======
 				running_mqc_heads
 					.entry(sender)
 					.or_insert_with(|| last_mqc_heads.get(&sender).cloned().unwrap_or_default())
 					.extend_hrmp(horizontal_message);
->>>>>>> 5fe32eb0
 			}
 		}
 		let message_iter = horizontal_messages.iter()
@@ -825,11 +668,7 @@
 		Self::notify_polkadot_of_pending_upgrade(&validation_function);
 		PendingRelayChainBlockNumber::put(apply_block);
 		PendingValidationFunction::put(validation_function);
-<<<<<<< HEAD
-		Self::deposit_event(Event::ValidationFunctionStored(apply_block));
-=======
 		Self::deposit_event(RawEvent::ValidationFunctionStored(apply_block));
->>>>>>> 5fe32eb0
 
 		Ok(())
 	}
@@ -914,134 +753,12 @@
 		};
 		<Self as Store>::PendingUpwardMessages::append(message);
 		Ok(0)
-<<<<<<< HEAD
-	}
-
-	/// Place a message `fragment` on the outgoing XCMP queue for `recipient`.
-	///
-	/// Format is the type of aggregate message that the `fragment` may be safely encoded and
-	/// appended onto. Whether earlier unused space is used for the fragment at the risk of sending
-	/// it out of order is determined with `qos`. NOTE: For any two messages to be guaranteed to be
-	/// dispatched in order, then both must be sent with `ServiceQuality::Ordered`.
-	///
-	/// ## Background
-	///
-	/// For our purposes, one HRMP "message" is actually an aggregated block of XCM "messages".
-	///
-	/// For the sake of clarity, we distinguish between them as message AGGREGATEs versus
-	/// message FRAGMENTs.
-	///
-	/// So each AGGREGATE is comprised af one or more concatenated SCALE-encoded `Vec<u8>`
-	/// FRAGMENTs. Though each fragment is already probably a SCALE-encoded Xcm, we can't be
-	/// certain, so we SCALE encode each `Vec<u8>` fragment in order to ensure we have the
-	/// length prefixed and can thus decode each fragment from the aggregate stream. With this,
-	/// we can concatenate them into a single aggregate blob without needing to be concerned
-	/// about encoding fragment boundaries.
-	fn append_fragment<Fragment: Encode>(
-		recipient: ParaId,
-		format: AggregateFormat,
-		fragment: Fragment,
-		qos: ServiceQuality,
-	) -> Result<u32, MessageSendError> {
-		let data = fragment.encode();
-
-		// First, check if the message is addressed into an opened channel.
-		//
-		// Note, that we are using `relevant_messaging_state` which may be from the previous
-		// block, in case this is called from `on_initialize`, i.e. before the inherent with fresh
-		// data is submitted.
-		//
-		// That shouldn't be a problem though because this is anticipated and already can happen.
-		// This is because sending implies that a message is buffered until there is space to send
-		// a message in the candidate. After a while waiting in a buffer, it may be discovered that
-		// the channel to which a message were addressed is now closed. Another possibility, is that
-		// the maximum message size was decreased so that a message in the bufer doesn't fit. Should
-		// any of that happen the sender should be notified about the message was discarded.
-		//
-		// Here it a similar case, with the difference that the realization that the channel is closed
-		// came the same block.
-		let relevant_messaging_state = match Self::relevant_messaging_state() {
-			Some(s) => s,
-			None => {
-				// This storage field should carry over from the previous block. So if it's None
-				// then it must be that this is an edge-case where a message is attempted to be
-				// sent at the first block. It should be safe to assume that there are no channels
-				// opened at all so early. At least, relying on this assumption seems to be a better
-				// tradeoff, compared to introducing an error variant that the clients should be
-				// prepared to handle.
-				return Err(MessageSendError::NoChannel);
-			}
-		};
-		let channel_meta = match relevant_messaging_state
-			.egress_channels
-			.binary_search_by_key(&recipient, |(recipient, _)| *recipient)
-		{
-			Ok(idx) => &relevant_messaging_state.egress_channels[idx].1,
-			Err(_) => return Err(MessageSendError::NoChannel),
-		};
-		if data.len() as u32 > channel_meta.max_message_size {
-			return Err(MessageSendError::TooBig);
-		}
-
-		<Self as Store>::NonEmptyHrmpChannels::mutate(|v| {
-			if !v.contains(&recipient) {
-				v.push(recipient);
-			}
-		});
-
-		let max_aggregate_size = channel_meta.max_message_size as usize;
-
-		// And then at last update the storage.
-		let preceding = OutboundHrmpMessages::mutate(&recipient, |queue| {
-			if let Some(last_index) = queue.len().checked_sub(1) {
-				let start_index = if let ServiceQuality::Ordered = qos { last_index } else { 0 };
-				for i in start_index ..= last_index {
-					match AggregateFormat::decode(&mut &queue[i][..]) {
-						Ok(f) if f == format => {},
-						_ => continue,
-					}
-					if queue[i].len() + data.len() <= max_aggregate_size {
-						queue[i].extend_from_slice(&data[..]);
-						return i
-					}
-				}
-			}
-			let mut new = format.encode();
-			new.extend_from_slice(&data[..]);
-			queue.push(new);
-			queue.len() - 1
-		});
-
-		Ok(preceding as u32)
-=======
->>>>>>> 5fe32eb0
 	}
 }
 
 impl<T: Config> UpwardMessageSender for Module<T> {
 	fn send_upward_message(message: UpwardMessage) -> Result<u32, MessageSendError> {
 		Self::send_upward_message(message)
-<<<<<<< HEAD
-	}
-}
-
-impl<T: Config> XcmpMessageSender for Module<T> {
-	fn send_blob_message(
-		recipient: ParaId,
-		blob: Vec<u8>,
-		qos: ServiceQuality,
-	) -> Result<u32, MessageSendError> {
-		Self::append_fragment(recipient, AggregateFormat::ConcatenatedEncodedBlob, blob, qos)
-	}
-
-	fn send_xcm_message(
-		recipient: ParaId,
-		xcm: VersionedXcm,
-		qos: ServiceQuality,
-	) -> Result<u32, MessageSendError> {
-		Self::append_fragment(recipient, AggregateFormat::ConcatenatedVersionedXcm, xcm, qos)
-=======
->>>>>>> 5fe32eb0
 	}
 }
 
@@ -1059,10 +776,6 @@
 			.expect("validation function params are always injected into inherent data; qed");
 
 		Some(Call::set_validation_data(data))
-	}
-
-	fn is_inherent(call: &Self::Call) -> bool {
-		matches!(call, Call::set_validation_data(_))
 	}
 }
 
@@ -1108,13 +821,10 @@
 		HrmpMqcMismatch,
 		/// No validation function upgrade is currently scheduled.
 		NotScheduled,
-<<<<<<< HEAD
-=======
 		/// No code upgrade has been authorized.
 		NothingAuthorized,
 		/// The given code upgrade has not been authorized.
 		Unauthorized,
->>>>>>> 5fe32eb0
 	}
 }
 
@@ -1203,13 +913,9 @@
 		type OnValidationData = ();
 		type SelfParaId = ParachainId;
 		type DownwardMessageHandlers = SaveIntoThreadLocal;
-<<<<<<< HEAD
-		type XcmpMessageHandlers = SaveIntoThreadLocal;
-=======
 		type XcmpMessageHandler = SaveIntoThreadLocal;
 		type OutboundXcmpMessageSource = FromThreadLocal;
 		type ReservedXcmpWeight = ReservedXcmpWeight;
->>>>>>> 5fe32eb0
 	}
 
 	pub struct FromThreadLocal;
@@ -1217,14 +923,11 @@
 	#[derive(Eq, PartialEq, Clone, Debug)]
 	pub enum HmpMessage {
 		Blob(Vec<u8>),
-		Xcm(xcm::VersionedXcm),
+		Xcm(xcm::VersionedXcm<Call>),
 	}
 
 	std::thread_local! {
 		static HANDLED_DOWNWARD_MESSAGES: RefCell<Vec<InboundDownwardMessage>> = RefCell::new(Vec::new());
-<<<<<<< HEAD
-		static HANDLED_HMP_MESSAGES: RefCell<Vec<(ParaId, relay_chain::BlockNumber, HmpMessage)>> = RefCell::new(Vec::new());
-=======
 		static HANDLED_XCMP_MESSAGES: RefCell<Vec<(ParaId, relay_chain::BlockNumber, Vec<u8>)>> = RefCell::new(Vec::new());
 		static SENT_MESSAGES: RefCell<Vec<(ParaId, Vec<u8>)>> = RefCell::new(Vec::new());
 	}
@@ -1257,7 +960,6 @@
 			);
 			result
 		}
->>>>>>> 5fe32eb0
 	}
 
 	impl DownwardMessageHandler for SaveIntoThreadLocal {
@@ -1270,16 +972,6 @@
 	}
 
 	impl XcmpMessageHandler for SaveIntoThreadLocal {
-<<<<<<< HEAD
-		fn handle_blob_message(sender: ParaId, sent_at: relay_chain::BlockNumber, blob: Vec<u8>) {
-			HANDLED_HMP_MESSAGES.with(|m| {
-				m.borrow_mut().push((sender, sent_at, HmpMessage::Blob(blob)));
-			})
-		}
-		fn handle_xcm_message(sender: ParaId, sent_at: relay_chain::BlockNumber, xcm: VersionedXcm) {
-			HANDLED_HMP_MESSAGES.with(|m| {
-				m.borrow_mut().push((sender, sent_at, HmpMessage::Xcm(xcm)));
-=======
 		fn handle_xcmp_messages<'a, I: Iterator<Item=(ParaId, RelayBlockNumber, &'a [u8])>>(
 			iter: I,
 			_max_weight: Weight,
@@ -1289,7 +981,6 @@
 					m.borrow_mut().push((sender, sent_at, message.to_vec()));
 				}
 				0
->>>>>>> 5fe32eb0
 			})
 		}
 	}
@@ -1298,11 +989,7 @@
 	// our desired mockup.
 	fn new_test_ext() -> sp_io::TestExternalities {
 		HANDLED_DOWNWARD_MESSAGES.with(|m| m.borrow_mut().clear());
-<<<<<<< HEAD
-		HANDLED_HMP_MESSAGES.with(|m| m.borrow_mut().clear());
-=======
 		HANDLED_XCMP_MESSAGES.with(|m| m.borrow_mut().clear());
->>>>>>> 5fe32eb0
 
 		frame_system::GenesisConfig::default()
 			.build_storage::<Test>()
@@ -1698,84 +1385,6 @@
 	}
 
 	#[test]
-<<<<<<< HEAD
-	fn send_hrmp_preliminary_no_channel() {
-		BlockTests::new()
-			.with_relay_sproof_builder(|_, _, sproof| {
-				sproof.para_id = ParaId::from(200);
-
-				// no channels established
-				sproof.hrmp_egress_channel_index = Some(vec![]);
-			})
-			.add(1, || {})
-			.add(2, || {
-				assert!(ParachainSystem::send_blob_message(
-					ParaId::from(300),
-					b"derp".to_vec(),
-					ServiceQuality::Ordered,
-				).is_err());
-			});
-	}
-
-	#[test]
-	fn send_hrmp_message_simple() {
-		BlockTests::new()
-			.with_relay_sproof_builder(|_, _, sproof| {
-				sproof.para_id = ParaId::from(200);
-				sproof.hrmp_egress_channel_index = Some(vec![ParaId::from(300)]);
-				sproof.hrmp_channels.insert(
-					HrmpChannelId {
-						sender: ParaId::from(200),
-						recipient: ParaId::from(300),
-					},
-					AbridgedHrmpChannel {
-						max_capacity: 1,
-						max_total_size: 1024,
-						max_message_size: 8,
-						msg_count: 0,
-						total_size: 0,
-						mqc_head: Default::default(),
-					},
-				);
-			})
-			.add_with_post_test(
-				1,
-				|| {
-					ParachainSystem::send_blob_message(
-						ParaId::from(300),
-						b"derp".to_vec(),
-						ServiceQuality::Ordered,
-					)
-					.unwrap();
-				},
-				|| {
-					// there are no outbound messages since the special logic for handling the
-					// first block kicks in.
-					let v: Option<Vec<OutboundHrmpMessage>> =
-						storage::unhashed::get(well_known_keys::HRMP_OUTBOUND_MESSAGES);
-					assert_eq!(v, Some(vec![]));
-				},
-			)
-			.add_with_post_test(
-				2,
-				|| {},
-				|| {
-					let v: Option<Vec<OutboundHrmpMessage>> =
-						storage::unhashed::get(well_known_keys::HRMP_OUTBOUND_MESSAGES);
-					assert_eq!(
-						v,
-						Some(vec![OutboundHrmpMessage {
-							recipient: ParaId::from(300),
-							data: (AggregateFormat::ConcatenatedEncodedBlob, &b"derp"[..]).encode(),
-						}])
-					);
-				},
-			);
-	}
-
-	#[test]
-=======
->>>>>>> 5fe32eb0
 	fn send_hrmp_message_buffer_channel_close() {
 		BlockTests::new()
 			.with_relay_sproof_builder(|_, relay_block_num, sproof| {
@@ -1847,18 +1456,6 @@
 			.add_with_post_test(
 				1,
 				|| {
-<<<<<<< HEAD
-					ParachainSystem::send_blob_message(
-						ParaId::from(300),
-						b"1".to_vec(),
-						ServiceQuality::Ordered,
-					).unwrap();
-					ParachainSystem::send_blob_message(
-						ParaId::from(400),
-						b"2".to_vec(),
-						ServiceQuality::Ordered,
-					).unwrap();
-=======
 					send_message(
 						ParaId::from(300),
 						b"1".to_vec(),
@@ -1867,7 +1464,6 @@
 						ParaId::from(400),
 						b"2".to_vec(),
 					);
->>>>>>> 5fe32eb0
 				},
 				|| {},
 			)
@@ -1891,7 +1487,7 @@
 						v,
 						Some(vec![OutboundHrmpMessage {
 							recipient: ParaId::from(300),
-							data: (AggregateFormat::ConcatenatedEncodedBlob, &b"1"[..]).encode(),
+							data: b"1".to_vec(),
 						}])
 					);
 				},
@@ -1972,38 +1568,22 @@
 		lazy_static::lazy_static! {
 			static ref MSG_1: InboundHrmpMessage = InboundHrmpMessage {
 				sent_at: 1,
-<<<<<<< HEAD
-				data: (AggregateFormat::ConcatenatedEncodedBlob, &b"1"[..]).encode(),
-=======
 				data: b"1".to_vec(),
->>>>>>> 5fe32eb0
 			};
 
 			static ref MSG_2: InboundHrmpMessage = InboundHrmpMessage {
 				sent_at: 1,
-<<<<<<< HEAD
-				data: (AggregateFormat::ConcatenatedEncodedBlob, &b"2"[..]).encode(),
-=======
 				data: b"2".to_vec(),
->>>>>>> 5fe32eb0
 			};
 
 			static ref MSG_3: InboundHrmpMessage = InboundHrmpMessage {
 				sent_at: 2,
-<<<<<<< HEAD
-				data: (AggregateFormat::ConcatenatedEncodedBlob, &b"3"[..]).encode(),
-=======
 				data: b"3".to_vec(),
->>>>>>> 5fe32eb0
 			};
 
 			static ref MSG_4: InboundHrmpMessage = InboundHrmpMessage {
 				sent_at: 2,
-<<<<<<< HEAD
-				data: (AggregateFormat::ConcatenatedEncodedBlob, &b"4"[..]).encode(),
-=======
 				data: b"4".to_vec(),
->>>>>>> 5fe32eb0
 			};
 		}
 
@@ -2059,37 +1639,21 @@
 				_ => unreachable!(),
 			})
 			.add(1, || {
-<<<<<<< HEAD
-				HANDLED_HMP_MESSAGES.with(|m| {
-					let mut m = m.borrow_mut();
-					assert_eq!(&*m, &[(ParaId::from(300), 1, HmpMessage::Blob(b"1".to_vec()))]);
-=======
 				HANDLED_XCMP_MESSAGES.with(|m| {
 					let mut m = m.borrow_mut();
 					assert_eq!(&*m, &[(ParaId::from(300), 1, b"1".to_vec())]);
->>>>>>> 5fe32eb0
 					m.clear();
 				});
 			})
 			.add(2, || {
-<<<<<<< HEAD
-				HANDLED_HMP_MESSAGES.with(|m| {
-=======
 				HANDLED_XCMP_MESSAGES.with(|m| {
->>>>>>> 5fe32eb0
 					let mut m = m.borrow_mut();
 					assert_eq!(
 						&*m,
 						&[
-<<<<<<< HEAD
-							(ParaId::from(300), 1, HmpMessage::Blob(b"2".to_vec())),
-							(ParaId::from(200), 2, HmpMessage::Blob(b"4".to_vec())),
-							(ParaId::from(300), 2, HmpMessage::Blob(b"3".to_vec())),
-=======
 							(ParaId::from(300), 1, b"2".to_vec()),
 							(ParaId::from(200), 2, b"4".to_vec()),
 							(ParaId::from(300), 2, b"3".to_vec()),
->>>>>>> 5fe32eb0
 						]
 					);
 					m.clear();
@@ -2121,12 +1685,12 @@
 		lazy_static::lazy_static! {
 			static ref MSG_1: InboundHrmpMessage = InboundHrmpMessage {
 				sent_at: 1,
-				data: (AggregateFormat::ConcatenatedEncodedBlob, &b"mikhailinvanovich"[..]).encode(),
+				data: b"mikhailinvanovich".to_vec(),
 			};
 
 			static ref MSG_2: InboundHrmpMessage = InboundHrmpMessage {
 				sent_at: 3,
-				data: (AggregateFormat::ConcatenatedEncodedBlob, &b"1000000000"[..]).encode(),
+				data: b"1000000000".to_vec(),
 			};
 		}
 
@@ -2167,29 +1731,17 @@
 				_ => unreachable!(),
 			})
 			.add(1, || {
-<<<<<<< HEAD
-				HANDLED_HMP_MESSAGES.with(|m| {
-					let mut m = m.borrow_mut();
-					assert_eq!(&*m, &[(ALICE, 1, HmpMessage::Blob(b"mikhailinvanovich".to_vec()))]);
-=======
 				HANDLED_XCMP_MESSAGES.with(|m| {
 					let mut m = m.borrow_mut();
 					assert_eq!(&*m, &[(ALICE, 1, b"mikhailinvanovich".to_vec())]);
->>>>>>> 5fe32eb0
 					m.clear();
 				});
 			})
 			.add(2, || {})
 			.add(3, || {
-<<<<<<< HEAD
-				HANDLED_HMP_MESSAGES.with(|m| {
-					let mut m = m.borrow_mut();
-					assert_eq!(&*m, &[(ALICE, 3, HmpMessage::Blob(b"1000000000".to_vec()))]);
-=======
 				HANDLED_XCMP_MESSAGES.with(|m| {
 					let mut m = m.borrow_mut();
 					assert_eq!(&*m, &[(ALICE, 3, b"1000000000".to_vec())]);
->>>>>>> 5fe32eb0
 					m.clear();
 				});
 			});
