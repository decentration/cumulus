// Copyright 2023 Parity Technologies (UK) Ltd.
// This file is part of Polkadot.

// Polkadot is free software: you can redistribute it and/or modify
// it under the terms of the GNU General Public License as published by
// the Free Software Foundation, either version 3 of the License, or
// (at your option) any later version.

// Polkadot is distributed in the hope that it will be useful,
// but WITHOUT ANY WARRANTY; without even the implied warranty of
// MERCHANTABILITY or FITNESS FOR A PARTICULAR PURPOSE.  See the
// GNU General Public License for more details.

// You should have received a copy of the GNU General Public License
// along with Polkadot.  If not, see <http://www.gnu.org/licenses/>.

pub use casey::pascal;
pub use codec::Encode;
pub use frame_support::{
	sp_runtime::BuildStorage,
	traits::{EnqueueMessage, Get, Hooks, ProcessMessage, ProcessMessageError, ServiceQueues},
	weights::{Weight, WeightMeter},
};
pub use frame_system::AccountInfo;
pub use log;
pub use pallet_balances::AccountData;
pub use paste;
pub use sp_arithmetic::traits::Bounded;
pub use sp_core::storage::Storage;
pub use sp_io;
pub use sp_std::{cell::RefCell, collections::vec_deque::VecDeque, marker::PhantomData};
pub use sp_trie::StorageProof;

pub use cumulus_pallet_dmp_queue;
pub use cumulus_pallet_parachain_system;
pub use cumulus_pallet_xcmp_queue;
pub use cumulus_primitives_core::{
	self, relay_chain::BlockNumber as RelayBlockNumber, DmpMessageHandler, ParaId,
	PersistedValidationData, XcmpMessageHandler,
};
pub use cumulus_primitives_parachain_inherent::ParachainInherentData;
pub use cumulus_test_relay_sproof_builder::RelayStateSproofBuilder;
pub use cumulus_test_service::get_account_id_from_seed;
pub use pallet_message_queue;
pub use parachain_info;
pub use parachains_common::{AccountId, BlockNumber};

pub use polkadot_primitives;
pub use polkadot_runtime_parachains::{
	dmp,
	inclusion::{AggregateMessageOrigin, UmpQueueId},
};
pub use std::{collections::HashMap, thread::LocalKey};
pub use xcm::{v3::prelude::*, VersionedXcm};
pub use xcm_executor::XcmExecutor;

thread_local! {
	/// Downward messages, each message is: `(to_para_id, [(relay_block_number, msg)])`
	#[allow(clippy::type_complexity)]
	pub static DOWNWARD_MESSAGES: RefCell<HashMap<String, VecDeque<(u32, Vec<(RelayBlockNumber, Vec<u8>)>)>>>
		= RefCell::new(HashMap::new());
	/// Downward messages that already processed by parachains, each message is: `(to_para_id, relay_block_number, Vec<u8>)`
	#[allow(clippy::type_complexity)]
	pub static DMP_DONE: RefCell<HashMap<String, VecDeque<(u32, RelayBlockNumber, Vec<u8>)>>>
		= RefCell::new(HashMap::new());
	/// Horizontal messages, each message is: `(to_para_id, [(from_para_id, relay_block_number, msg)])`
	#[allow(clippy::type_complexity)]
	pub static HORIZONTAL_MESSAGES: RefCell<HashMap<String, VecDeque<(u32, Vec<(ParaId, RelayBlockNumber, Vec<u8>)>)>>>
		= RefCell::new(HashMap::new());
	/// Upward messages, each message is: `(from_para_id, msg)
	pub static UPWARD_MESSAGES: RefCell<HashMap<String, VecDeque<(u32, Vec<u8>)>>> = RefCell::new(HashMap::new());
	/// Global incremental relay chain block number
	pub static RELAY_BLOCK_NUMBER: RefCell<HashMap<String, u32>> = RefCell::new(HashMap::new());
	/// Parachains Ids a the Network
	pub static PARA_IDS: RefCell<HashMap<String, Vec<u32>>> = RefCell::new(HashMap::new());
	/// Flag indicating if global variables have been initialized for a certain Network
	pub static INITIALIZED: RefCell<HashMap<String, bool>> = RefCell::new(HashMap::new());
}

pub trait TestExt {
	fn build_new_ext(storage: Storage) -> sp_io::TestExternalities;
	fn new_ext() -> sp_io::TestExternalities;
	fn reset_ext();
	fn execute_with<R>(execute: impl FnOnce() -> R) -> R;
	fn ext_wrapper<R>(func: impl FnOnce() -> R) -> R;
}

pub trait Network {
	fn _init();
	fn _para_ids() -> Vec<u32>;
	fn _relay_block_number() -> u32;
	fn _set_relay_block_number(block_number: u32);
	fn _process_messages();
	fn _has_unprocessed_messages() -> bool;
	fn _process_downward_messages();
	fn _process_horizontal_messages();
	fn _process_upward_messages();
	fn _hrmp_channel_parachain_inherent_data(
		para_id: u32,
		relay_parent_number: u32,
	) -> ParachainInherentData;
}

pub trait NetworkComponent<N: Network> {
	fn network_name() -> &'static str;

	fn init() {
		N::_init();
	}

	fn relay_block_number() -> u32 {
		N::_relay_block_number()
	}

	fn set_relay_block_number(block_number: u32) {
		N::_set_relay_block_number(block_number);
	}

	fn para_ids() -> Vec<u32> {
		N::_para_ids()
	}

	fn send_horizontal_messages<I: Iterator<Item = (ParaId, RelayBlockNumber, Vec<u8>)>>(
		to_para_id: u32,
		iter: I,
	) {
		HORIZONTAL_MESSAGES.with(|b| {
			b.borrow_mut()
				.get_mut(Self::network_name())
				.unwrap()
				.push_back((to_para_id, iter.collect()))
		});
	}

	fn send_upward_message(from_para_id: u32, msg: Vec<u8>) {
		UPWARD_MESSAGES.with(|b| {
			b.borrow_mut()
				.get_mut(Self::network_name())
				.unwrap()
				.push_back((from_para_id, msg))
		});
	}

	fn send_downward_messages(
		to_para_id: u32,
		iter: impl Iterator<Item = (RelayBlockNumber, Vec<u8>)>,
	) {
		DOWNWARD_MESSAGES.with(|b| {
			b.borrow_mut()
				.get_mut(Self::network_name())
				.unwrap()
				.push_back((to_para_id, iter.collect()))
		});
	}

	fn hrmp_channel_parachain_inherent_data(
		para_id: u32,
		relay_parent_number: u32,
	) -> ParachainInherentData {
		N::_hrmp_channel_parachain_inherent_data(para_id, relay_parent_number)
	}

	fn process_messages() {
		N::_process_messages();
	}
}

pub trait RelayChain: ProcessMessage {
	type Runtime;
	type RuntimeOrigin;
	type RuntimeCall;
	type RuntimeEvent;
	type XcmConfig;
	type SovereignAccountOf;
	type System;
	type Balances;
}

pub trait Parachain: XcmpMessageHandler + DmpMessageHandler {
	type Runtime;
	type RuntimeOrigin;
	type RuntimeCall;
	type RuntimeEvent;
	type XcmpMessageHandler;
	type DmpMessageHandler;
	type LocationToAccountId;
	type System;
	type Balances;
	type ParachainSystem;
	type ParachainInfo;
}

// Relay Chain Implementation
#[macro_export]
macro_rules! decl_test_relay_chains {
	(
		$(
			pub struct $name:ident {
				genesis = $genesis:expr,
				on_init = $on_init:expr,
				runtime = {
					Runtime: $runtime:path,
					RuntimeOrigin: $runtime_origin:path,
					RuntimeCall: $runtime_call:path,
					RuntimeEvent: $runtime_event:path,
					MessageQueue: $mq:path,
					XcmConfig: $xcm_config:path,
					SovereignAccountOf: $sovereign_acc_of:path,
					System: $system:path,
					Balances: $balances:path,
				},
				pallets_extra = {
					$($pallet_name:ident: $pallet_path:path,)*
				}
			}
		),
		+
	) => {
		$(
			pub struct $name;

			impl RelayChain for $name {
				type Runtime = $runtime;
				type RuntimeOrigin = $runtime_origin;
				type RuntimeCall = $runtime_call;
				type RuntimeEvent = $runtime_event;
				type XcmConfig = $xcm_config;
				type SovereignAccountOf = $sovereign_acc_of;
				type System = $system;
				type Balances = $balances;
			}

			$crate::paste::paste! {
				pub trait [<$name Pallet>] {
					$(
						type $pallet_name;
					)?
				}

				impl [<$name Pallet>] for $name {
					$(
						type $pallet_name = $pallet_path;
					)?
				}
			}

			impl $crate::ProcessMessage for $name {
				type Origin = $crate::ParaId;

				fn process_message(
					msg: &[u8],
					para: Self::Origin,
					meter: &mut $crate::WeightMeter,
<<<<<<< HEAD
					_id: &mut [u8; 32],
=======
					_id: &mut XcmHash
>>>>>>> 014ce4b3
				) -> Result<bool, $crate::ProcessMessageError> {
					use $crate::{Weight, AggregateMessageOrigin, UmpQueueId, ServiceQueues, EnqueueMessage};
					use $mq as message_queue;
					use $runtime_event as runtime_event;

					Self::execute_with(|| {
						<$mq as EnqueueMessage<AggregateMessageOrigin>>::enqueue_message(
							msg.try_into().expect("Message too long"),
							AggregateMessageOrigin::Ump(UmpQueueId::Para(para.clone()))
						);

						<$system>::reset_events();
						<$mq as ServiceQueues>::service_queues(Weight::MAX);
						let events = <$system>::events();
						let event = events.last().expect("There must be at least one event");

						match &event.event {
							runtime_event::MessageQueue(
								$crate::pallet_message_queue::Event::Processed {origin, ..}) => {
								assert_eq!(origin, &AggregateMessageOrigin::Ump(UmpQueueId::Para(para)));
							},
							event => panic!("Unexpected event: {:#?}", event),
						}
						Ok(true)
					})
				}
			}

			$crate::__impl_test_ext_for_relay_chain!($name, $genesis, $on_init);
		)+
	};
}

#[macro_export]
macro_rules! __impl_test_ext_for_relay_chain {
	// entry point: generate ext name
	($name:ident, $genesis:expr, $on_init:expr) => {
		$crate::paste::paste! {
			$crate::__impl_test_ext_for_relay_chain!(@impl $name, $genesis, $on_init, [<EXT_ $name:upper>]);
		}
	};
	// impl
	(@impl $name:ident, $genesis:expr, $on_init:expr, $ext_name:ident) => {
		thread_local! {
			pub static $ext_name: $crate::RefCell<$crate::sp_io::TestExternalities>
				= $crate::RefCell::new(<$name>::build_new_ext($genesis));
		}

		impl TestExt for $name {
			fn build_new_ext(storage: $crate::Storage) -> $crate::sp_io::TestExternalities {
				let mut ext = sp_io::TestExternalities::new(storage);
				ext.execute_with(|| {
					#[allow(clippy::no_effect)]
					$on_init;
					sp_tracing::try_init_simple();
					<Self as RelayChain>::System::set_block_number(1);
				});
				ext
			}

			fn new_ext() -> $crate::sp_io::TestExternalities {
				<$name>::build_new_ext($genesis)
			}

			fn reset_ext() {
				$ext_name.with(|v| *v.borrow_mut() = <$name>::build_new_ext($genesis));
			}

			fn execute_with<R>(execute: impl FnOnce() -> R) -> R {
				use $crate::{NetworkComponent};
				// Make sure the Network is initialized
				<$name>::init();

				let r = $ext_name.with(|v| v.borrow_mut().execute_with(execute));

				// send messages if needed
				$ext_name.with(|v| {
					v.borrow_mut().execute_with(|| {
						use $crate::polkadot_primitives::runtime_api::runtime_decl_for_parachain_host::ParachainHostV4;

						//TODO: mark sent count & filter out sent msg
						for para_id in <$name>::para_ids() {
							// downward messages
							let downward_messages = <Self as RelayChain>::Runtime::dmq_contents(para_id.into())
								.into_iter()
								.map(|inbound| (inbound.sent_at, inbound.msg));
							if downward_messages.len() == 0 {
								continue;
							}
							<$name>::send_downward_messages(para_id, downward_messages.into_iter());

							// Note: no need to handle horizontal messages, as the
							// simulator directly sends them to dest (not relayed).
						}
					})
				});

				<$name>::process_messages();

				r
			}

			fn ext_wrapper<R>(func: impl FnOnce() -> R) -> R {
				$ext_name.with(|v| {
					v.borrow_mut().execute_with(|| {
						func()
					})
				})
			}
		}
	};
}

#[macro_export]
macro_rules! __impl_relay {
	($network_name:ident, $relay_chain:ty) => {
		impl $crate::NetworkComponent<$network_name> for $relay_chain {
			fn network_name() -> &'static str {
				stringify!($network_name)
			}
		}

		impl $relay_chain {
			pub fn child_location_of(id: $crate::ParaId) -> MultiLocation {
				(Ancestor(0), Parachain(id.into())).into()
			}

			pub fn account_id_of(seed: &str) -> $crate::AccountId {
				$crate::get_account_id_from_seed::<sr25519::Public>(seed)
			}

			pub fn account_data_of(account: AccountId) -> $crate::AccountData<Balance> {
				Self::ext_wrapper(|| <Self as RelayChain>::System::account(account).data)
			}

			pub fn sovereign_account_id_of(location: $crate::MultiLocation) -> $crate::AccountId {
				<Self as RelayChain>::SovereignAccountOf::convert(location.into()).unwrap()
			}

			pub fn fund_accounts(accounts: Vec<(AccountId, Balance)>) {
				Self::ext_wrapper(|| {
					for account in accounts {
						let _ = <Self as RelayChain>::Balances::force_set_balance(
							<Self as RelayChain>::RuntimeOrigin::root(),
							account.0.into(),
							account.1.into(),
						);
					}
				});
			}

			pub fn events() -> Vec<<Self as RelayChain>::RuntimeEvent> {
				<Self as RelayChain>::System::events()
					.iter()
					.map(|record| record.event.clone())
					.collect()
			}
		}
	};
}

// Parachain Implementation
#[macro_export]
macro_rules! decl_test_parachains {
	(
		$(
			pub struct $name:ident {
				genesis = $genesis:expr,
				on_init = $on_init:expr,
				runtime = {
					Runtime: $runtime:path,
					RuntimeOrigin: $runtime_origin:path,
					RuntimeCall: $runtime_call:path,
					RuntimeEvent: $runtime_event:path,
					XcmpMessageHandler: $xcmp_message_handler:path,
					DmpMessageHandler: $dmp_message_handler:path,
					LocationToAccountId: $location_to_account:path,
					System: $system:path,
					Balances: $balances_pallet:path,
					ParachainSystem: $parachain_system:path,
					ParachainInfo: $parachain_info:path,
				},
				pallets_extra = {
					$($pallet_name:ident: $pallet_path:path,)*
				}
			}
		),
		+
	) => {
		$(
			pub struct $name;

			impl Parachain for $name {
				type Runtime = $runtime;
				type RuntimeOrigin = $runtime_origin;
				type RuntimeCall = $runtime_call;
				type RuntimeEvent = $runtime_event;
				type XcmpMessageHandler = $xcmp_message_handler;
				type DmpMessageHandler = $dmp_message_handler;
				type LocationToAccountId = $location_to_account;
				type System = $system;
				type Balances = $balances_pallet;
				type ParachainSystem = $parachain_system;
				type ParachainInfo = $parachain_info;
			}

			$crate::paste::paste! {
				pub trait [<$name Pallet>] {
					$(
						type $pallet_name;
					)*
				}

				impl [<$name Pallet>] for $name {
					$(
						type $pallet_name = $pallet_path;
					)*
				}
			}

			$crate::__impl_xcm_handlers_for_parachain!($name);
			$crate::__impl_test_ext_for_parachain!($name, $genesis, $on_init);
		)+
	};
}

#[macro_export]
macro_rules! __impl_xcm_handlers_for_parachain {
	($name:ident) => {
		impl $crate::XcmpMessageHandler for $name {
			fn handle_xcmp_messages<
				'a,
				I: Iterator<Item = ($crate::ParaId, $crate::RelayBlockNumber, &'a [u8])>,
			>(
				iter: I,
				max_weight: $crate::Weight,
			) -> $crate::Weight {
				use $crate::{TestExt, XcmpMessageHandler};

				$name::execute_with(|| {
					<Self as Parachain>::XcmpMessageHandler::handle_xcmp_messages(iter, max_weight)
				})
			}
		}

		impl $crate::DmpMessageHandler for $name {
			fn handle_dmp_messages(
				iter: impl Iterator<Item = ($crate::RelayBlockNumber, Vec<u8>)>,
				max_weight: $crate::Weight,
			) -> $crate::Weight {
				use $crate::{DmpMessageHandler, TestExt};

				$name::execute_with(|| {
					<Self as Parachain>::DmpMessageHandler::handle_dmp_messages(iter, max_weight)
				})
			}
		}
	};
}

#[macro_export]
macro_rules! __impl_test_ext_for_parachain {
	// entry point: generate ext name
	($name:ident, $genesis:expr, $on_init:expr) => {
		$crate::paste::paste! {
			$crate::__impl_test_ext_for_parachain!(@impl $name, $genesis, $on_init, [<EXT_ $name:upper>]);
		}
	};
	// impl
	(@impl $name:ident, $genesis:expr, $on_init:expr, $ext_name:ident) => {
		thread_local! {
			pub static $ext_name: $crate::RefCell<$crate::sp_io::TestExternalities>
				= $crate::RefCell::new(<$name>::build_new_ext($genesis));
		}

		impl TestExt for $name {
			fn build_new_ext(storage: $crate::Storage) -> $crate::sp_io::TestExternalities {
				let mut ext = sp_io::TestExternalities::new(storage);
				ext.execute_with(|| {
					#[allow(clippy::no_effect)]
					$on_init;
					sp_tracing::try_init_simple();
					<Self as Parachain>::System::set_block_number(1);
				});
				ext
			}

			fn new_ext() -> $crate::sp_io::TestExternalities {
				<$name>::build_new_ext($genesis)
			}

			fn reset_ext() {
				$ext_name.with(|v| *v.borrow_mut() = <$name>::build_new_ext($genesis));
			}

			fn execute_with<R>(execute: impl FnOnce() -> R) -> R {
				use $crate::{Get, Hooks, NetworkComponent};

				// Make sure the Network is initialized
				<$name>::init();

				let mut relay_block_number = <$name>::relay_block_number();
				relay_block_number += 1;
				<$name>::set_relay_block_number(relay_block_number);

				let para_id = <$name>::para_id().into();

				$ext_name.with(|v| {
					v.borrow_mut().execute_with(|| {
						// Make sure it has been recorded properly
						let relay_block_number = <$name>::relay_block_number();
						let _ = <Self as Parachain>::ParachainSystem::set_validation_data(
							<Self as Parachain>::RuntimeOrigin::none(),
							<$name>::hrmp_channel_parachain_inherent_data(para_id, relay_block_number),
						);
					})
				});


				let r = $ext_name.with(|v| v.borrow_mut().execute_with(execute));

				// send messages if needed
				$ext_name.with(|v| {
					v.borrow_mut().execute_with(|| {
						use sp_runtime::traits::Header as HeaderT;

						let block_number = <Self as Parachain>::System::block_number();
						let mock_header = HeaderT::new(
							0,
							Default::default(),
							Default::default(),
							Default::default(),
							Default::default(),
						);

						// get messages
						<Self as Parachain>::ParachainSystem::on_finalize(block_number);
						let collation_info = <Self as Parachain>::ParachainSystem::collect_collation_info(&mock_header);

						// send upward messages
						let relay_block_number = <$name>::relay_block_number();
						for msg in collation_info.upward_messages.clone() {
							<$name>::send_upward_message(para_id, msg);
						}

						// send horizontal messages
						for msg in collation_info.horizontal_messages {
							<$name>::send_horizontal_messages(
								msg.recipient.into(),
								vec![(para_id.into(), relay_block_number, msg.data)].into_iter(),
							);
						}

						// clean messages
						<Self as Parachain>::ParachainSystem::on_initialize(block_number);
					})
				});

				<$name>::process_messages();

				r
			}

			fn ext_wrapper<R>(func: impl FnOnce() -> R) -> R {
				$ext_name.with(|v| {
					v.borrow_mut().execute_with(|| {
						func()
					})
				})
			}
		}
	};
}

#[macro_export]
macro_rules! __impl_parachain {
	($network_name:ident, $parachain:ty) => {
		impl $crate::NetworkComponent<$network_name> for $parachain {
			fn network_name() -> &'static str {
				stringify!($network_name)
			}
		}

		impl $parachain {
			pub fn para_id() -> $crate::ParaId {
				Self::ext_wrapper(|| <Self as Parachain>::ParachainInfo::get())
			}

			pub fn parent_location() -> $crate::MultiLocation {
				(Parent).into()
			}

			pub fn account_id_of(seed: &str) -> $crate::AccountId {
				$crate::get_account_id_from_seed::<sr25519::Public>(seed)
			}

			pub fn account_data_of(account: AccountId) -> $crate::AccountData<Balance> {
				Self::ext_wrapper(|| <Self as Parachain>::System::account(account).data)
			}

			pub fn sovereign_account_id_of(location: $crate::MultiLocation) -> $crate::AccountId {
				<Self as Parachain>::LocationToAccountId::convert(location.into()).unwrap()
			}

			pub fn fund_accounts(accounts: Vec<(AccountId, Balance)>) {
				Self::ext_wrapper(|| {
					for account in accounts {
						let _ = <Self as Parachain>::Balances::force_set_balance(
							<Self as Parachain>::RuntimeOrigin::root(),
							account.0.into(),
							account.1.into(),
						);
					}
				});
			}

			pub fn events() -> Vec<<Self as Parachain>::RuntimeEvent> {
				<Self as Parachain>::System::events()
					.iter()
					.map(|record| record.event.clone())
					.collect()
			}

			fn prepare_for_xcmp() {
				use $crate::NetworkComponent;
				let para_id = Self::para_id();

				<Self as TestExt>::ext_wrapper(|| {
					use $crate::{Get, Hooks};

					let block_number = <Self as Parachain>::System::block_number();

					let _ = <Self as Parachain>::ParachainSystem::set_validation_data(
						<Self as Parachain>::RuntimeOrigin::none(),
						Self::hrmp_channel_parachain_inherent_data(para_id.into(), 1),
					);
					// set `AnnouncedHrmpMessagesPerCandidate`
					<Self as Parachain>::ParachainSystem::on_initialize(block_number);
				});
			}
		}
	};
}

// Network Implementation
#[macro_export]
macro_rules! decl_test_networks {
	(
		$(
			pub struct $name:ident {
				relay_chain = $relay_chain:ty,
				parachains = vec![ $( $parachain:ty, )* ],
			}
		),
		+
	) => {
		$(
			pub struct $name;

			impl $name {
				pub fn reset() {
					use $crate::{TestExt, VecDeque};

					$crate::INITIALIZED.with(|b| b.borrow_mut().remove(stringify!($name)));
					$crate::DOWNWARD_MESSAGES.with(|b| b.borrow_mut().remove(stringify!($name)));
					$crate::DMP_DONE.with(|b| b.borrow_mut().remove(stringify!($name)));
					$crate::UPWARD_MESSAGES.with(|b| b.borrow_mut().remove(stringify!($name)));
					$crate::HORIZONTAL_MESSAGES.with(|b| b.borrow_mut().remove(stringify!($name)));
					$crate::RELAY_BLOCK_NUMBER.with(|b| b.borrow_mut().remove(stringify!($name)));

					<$relay_chain>::reset_ext();
					$( <$parachain>::reset_ext(); )*
					$( <$parachain>::prepare_for_xcmp(); )*
				}
			}

			impl $crate::Network for $name {
				fn _init() {
					// If Network has not been itialized yet, it gets initialized
					if $crate::INITIALIZED.with(|b| b.borrow_mut().get(stringify!($name)).is_none()) {
						$crate::INITIALIZED.with(|b| b.borrow_mut().insert(stringify!($name).to_string(), true));
						$crate::DOWNWARD_MESSAGES.with(|b| b.borrow_mut().insert(stringify!($name).to_string(), $crate::VecDeque::new()));
						$crate::DMP_DONE.with(|b| b.borrow_mut().insert(stringify!($name).to_string(), $crate::VecDeque::new()));
						$crate::UPWARD_MESSAGES.with(|b| b.borrow_mut().insert(stringify!($name).to_string(), $crate::VecDeque::new()));
						$crate::HORIZONTAL_MESSAGES.with(|b| b.borrow_mut().insert(stringify!($name).to_string(), $crate::VecDeque::new()));
						$crate::RELAY_BLOCK_NUMBER.with(|b| b.borrow_mut().insert(stringify!($name).to_string(), 1));
						$crate::PARA_IDS.with(|b| b.borrow_mut().insert(stringify!($name).to_string(), Self::_para_ids()));
					}
				}

				fn _para_ids() -> Vec<u32> {
					vec![$(
						<$parachain>::para_id().into(),
					)*]
				}

				fn _relay_block_number() -> u32 {
					$crate::RELAY_BLOCK_NUMBER.with(|v| *v.clone().borrow().get(stringify!($name)).unwrap())
				}

				fn _set_relay_block_number(block_number: u32) {
					$crate::RELAY_BLOCK_NUMBER.with(|v| v.borrow_mut().insert(stringify!($name).to_string(), block_number));
				}

				fn _process_messages() {
					while Self::_has_unprocessed_messages() {
						Self::_process_upward_messages();
						Self::_process_horizontal_messages();
						Self::_process_downward_messages();
					}
				}

				fn _has_unprocessed_messages() -> bool {
					$crate::DOWNWARD_MESSAGES.with(|b| !b.borrow_mut().get_mut(stringify!($name)).unwrap().is_empty())
					|| $crate::HORIZONTAL_MESSAGES.with(|b| !b.borrow_mut().get_mut(stringify!($name)).unwrap().is_empty())
					|| $crate::UPWARD_MESSAGES.with(|b| !b.borrow_mut().get_mut(stringify!($name)).unwrap().is_empty())
				}

				fn _process_downward_messages() {
					use $crate::{DmpMessageHandler, Bounded};
					use polkadot_parachain::primitives::RelayChainBlockNumber;

					while let Some((to_para_id, messages))
						= $crate::DOWNWARD_MESSAGES.with(|b| b.borrow_mut().get_mut(stringify!($name)).unwrap().pop_front()) {
						$(
							if $crate::PARA_IDS.with(|b| b.borrow_mut().get_mut(stringify!($name)).unwrap().contains(&to_para_id)) {
								let mut msg_dedup: Vec<(RelayChainBlockNumber, Vec<u8>)> = Vec::new();
								for m in &messages {
									msg_dedup.push((m.0, m.1.clone()));
								}
								msg_dedup.dedup();

								let msgs = msg_dedup.clone().into_iter().filter(|m| {
									!$crate::DMP_DONE.with(|b| b.borrow_mut().get_mut(stringify!($name)).unwrap_or(&mut $crate::VecDeque::new()).contains(&(to_para_id, m.0, m.1.clone())))
								}).collect::<Vec<(RelayChainBlockNumber, Vec<u8>)>>();
								if msgs.len() != 0 {
									<$parachain>::handle_dmp_messages(msgs.clone().into_iter(), $crate::Weight::max_value());
									for m in msgs {
										$crate::DMP_DONE.with(|b| b.borrow_mut().get_mut(stringify!($name)).unwrap().push_back((to_para_id, m.0, m.1)));
									}
								}
							} else {
								unreachable!();
							}
						)*
					}
				}

				fn _process_horizontal_messages() {
					use $crate::{XcmpMessageHandler, Bounded};

					while let Some((to_para_id, messages))
						= $crate::HORIZONTAL_MESSAGES.with(|b| b.borrow_mut().get_mut(stringify!($name)).unwrap().pop_front()) {
						let iter = messages.iter().map(|(p, b, m)| (*p, *b, &m[..])).collect::<Vec<_>>().into_iter();
						$(
							if $crate::PARA_IDS.with(|b| b.borrow_mut().get_mut(stringify!($name)).unwrap().contains(&to_para_id)) {
								<$parachain>::handle_xcmp_messages(iter.clone(), $crate::Weight::max_value());
							}
						)*
					}
				}

				fn _process_upward_messages() {
					use $crate::{Bounded, ProcessMessage, WeightMeter};
					use sp_core::Encode;
					while let Some((from_para_id, msg)) = $crate::UPWARD_MESSAGES.with(|b| b.borrow_mut().get_mut(stringify!($name)).unwrap().pop_front()) {
						let mut weight_meter = WeightMeter::max_limit();
						let _ =  <$relay_chain>::process_message(
							&msg[..],
							from_para_id.into(),
							&mut weight_meter,
<<<<<<< HEAD
							&mut $crate::sp_io::hashing::blake2_256(&msg[..])
=======
							&mut msg.using_encoded(sp_core::blake2_256),
>>>>>>> 014ce4b3
						);
					}
				}

				fn _hrmp_channel_parachain_inherent_data(
					para_id: u32,
					relay_parent_number: u32,
				) -> $crate::ParachainInherentData {
					use $crate::cumulus_primitives_core::{relay_chain::HrmpChannelId, AbridgedHrmpChannel};

					let mut sproof = $crate::RelayStateSproofBuilder::default();
					sproof.para_id = para_id.into();

					// egress channel
					let e_index = sproof.hrmp_egress_channel_index.get_or_insert_with(Vec::new);
					for recipient_para_id in $crate::PARA_IDS.with(|b| b.borrow_mut().get_mut(stringify!($name)).unwrap().clone()) {
						let recipient_para_id = $crate::ParaId::from(recipient_para_id);
						if let Err(idx) = e_index.binary_search(&recipient_para_id) {
							e_index.insert(idx, recipient_para_id);
						}

						sproof
							.hrmp_channels
							.entry(HrmpChannelId {
								sender: sproof.para_id,
								recipient: recipient_para_id,
							})
							.or_insert_with(|| AbridgedHrmpChannel {
								max_capacity: 1024,
								max_total_size: 1024 * 1024,
								max_message_size: 1024 * 1024,
								msg_count: 0,
								total_size: 0,
								mqc_head: Option::None,
							});
					}

					let (relay_storage_root, proof) = sproof.into_state_root_and_proof();

					$crate::ParachainInherentData {
						validation_data: $crate::PersistedValidationData {
							parent_head: Default::default(),
							relay_parent_number,
							relay_parent_storage_root: relay_storage_root,
							max_pov_size: Default::default(),
						},
						relay_chain_state: proof,
						downward_messages: Default::default(),
						horizontal_messages: Default::default(),
					}
				}
			}

			$crate::__impl_relay!($name, $relay_chain);

			$(
				$crate::__impl_parachain!($name, $parachain);
			)*
		)+
	};
}

#[macro_export]
macro_rules! assert_expected_events {
	( $chain:ident, vec![$( $event_pat:pat => { $($attr:ident : $condition:expr, )* }, )*] ) => {
		let mut message: Vec<String> = Vec::new();
		$(
			let mut meet_conditions = true;
			let mut event_message: Vec<String> = Vec::new();

			let event_received = <$chain>::events().iter().any(|event| {
				$crate::log::debug!(target: format!("events::{}", stringify!($chain)).to_lowercase().as_str(), "{:?}", event);

				match event {
					$event_pat => {
						$(
							if !$condition {
								event_message.push(format!(" - The attribute {:?} = {:?} did not met the condition {:?}\n", stringify!($attr), $attr, stringify!($condition)));
								meet_conditions &= $condition
							}
						)*
						true
					},
					_ => false
				}
			});

			if event_received && !meet_conditions  {
				message.push(format!("\n\nEvent \x1b[31m{}\x1b[0m was received but some of its attributes did not meet the conditions:\n{}", stringify!($event_pat), event_message.concat()));
			} else if !event_received {
				message.push(format!("\n\nEvent \x1b[31m{}\x1b[0m was never received", stringify!($event_pat)));
			}
		)*
		if !message.is_empty() {
			panic!("{}", message.concat())
		}
	}

}

#[macro_export]
macro_rules! bx {
	($e:expr) => {
		Box::new($e)
	};
}

pub mod helpers {
	use super::Weight;

	pub fn within_threshold(threshold: u64, expected_value: u64, current_value: u64) -> bool {
		let margin = (current_value * threshold) / 100;
		let lower_limit = expected_value - margin;
		let upper_limit = expected_value + margin;

		current_value >= lower_limit && current_value <= upper_limit
	}

	pub fn weight_within_threshold(
		(threshold_time, threshold_size): (u64, u64),
		expected_weight: Weight,
		weight: Weight,
	) -> bool {
		let ref_time_within =
			within_threshold(threshold_time, expected_weight.ref_time(), weight.ref_time());
		let proof_size_within =
			within_threshold(threshold_size, expected_weight.proof_size(), weight.proof_size());

		ref_time_within && proof_size_within
	}
}<|MERGE_RESOLUTION|>--- conflicted
+++ resolved
@@ -251,11 +251,7 @@
 					msg: &[u8],
 					para: Self::Origin,
 					meter: &mut $crate::WeightMeter,
-<<<<<<< HEAD
-					_id: &mut [u8; 32],
-=======
 					_id: &mut XcmHash
->>>>>>> 014ce4b3
 				) -> Result<bool, $crate::ProcessMessageError> {
 					use $crate::{Weight, AggregateMessageOrigin, UmpQueueId, ServiceQueues, EnqueueMessage};
 					use $mq as message_queue;
@@ -827,11 +823,7 @@
 							&msg[..],
 							from_para_id.into(),
 							&mut weight_meter,
-<<<<<<< HEAD
-							&mut $crate::sp_io::hashing::blake2_256(&msg[..])
-=======
 							&mut msg.using_encoded(sp_core::blake2_256),
->>>>>>> 014ce4b3
 						);
 					}
 				}
