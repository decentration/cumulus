[package]
name = "cumulus-primitives-timestamp"
version = "0.1.0"
authors = ["Parity Technologies <admin@parity.io>"]
edition = "2021"
description = "Provides timestamp related functionality for parachains."

[dependencies]
codec = { package = "parity-scale-codec", version = "3.0.0", default-features = false, features = [ "derive" ] }
futures = "0.3.23"

# Substrate
<<<<<<< HEAD
sp-inherents = { git = "https://github.com/paritytech/substrate", default-features = false, branch = "polkadot-v0.9.28" }
sp-std = { git = "https://github.com/paritytech/substrate", default-features = false, branch = "polkadot-v0.9.28" }
sp-timestamp = { git = "https://github.com/paritytech/substrate", default-features = false, branch = "polkadot-v0.9.28" }
=======
sp-inherents = { git = "https://github.com/arturgontijo/substrate", default-features = false, branch = "master" }
sp-std = { git = "https://github.com/arturgontijo/substrate", default-features = false, branch = "master" }
sp-timestamp = { git = "https://github.com/arturgontijo/substrate", default-features = false, branch = "master" }
>>>>>>> c90b0597

# Cumulus
cumulus-primitives-core = { path = "../core", default-features = false }

[dev-dependencies]

# Substrate
<<<<<<< HEAD
sp-consensus = { git = "https://github.com/paritytech/substrate", branch = "polkadot-v0.9.28" }
sp-runtime = { git = "https://github.com/paritytech/substrate", branch = "polkadot-v0.9.28" }
sp-tracing = { git = "https://github.com/paritytech/substrate", branch = "polkadot-v0.9.28" }
=======
sp-consensus = { git = "https://github.com/arturgontijo/substrate", branch = "master" }
sp-runtime = { git = "https://github.com/arturgontijo/substrate", branch = "master" }
sp-tracing = { git = "https://github.com/arturgontijo/substrate", branch = "master" }
>>>>>>> c90b0597

# Cumulus
cumulus-test-client = { path = "../../test/client" }
cumulus-test-relay-sproof-builder = { path = "../../test/relay-sproof-builder" }


[features]
default = [ "std" ]
std = [
	"sp-inherents/std",
	"sp-std/std",
	"sp-timestamp/std",
	"cumulus-primitives-core/std",
]<|MERGE_RESOLUTION|>--- conflicted
+++ resolved
@@ -10,15 +10,9 @@
 futures = "0.3.23"
 
 # Substrate
-<<<<<<< HEAD
 sp-inherents = { git = "https://github.com/paritytech/substrate", default-features = false, branch = "polkadot-v0.9.28" }
 sp-std = { git = "https://github.com/paritytech/substrate", default-features = false, branch = "polkadot-v0.9.28" }
 sp-timestamp = { git = "https://github.com/paritytech/substrate", default-features = false, branch = "polkadot-v0.9.28" }
-=======
-sp-inherents = { git = "https://github.com/arturgontijo/substrate", default-features = false, branch = "master" }
-sp-std = { git = "https://github.com/arturgontijo/substrate", default-features = false, branch = "master" }
-sp-timestamp = { git = "https://github.com/arturgontijo/substrate", default-features = false, branch = "master" }
->>>>>>> c90b0597
 
 # Cumulus
 cumulus-primitives-core = { path = "../core", default-features = false }
@@ -26,15 +20,9 @@
 [dev-dependencies]
 
 # Substrate
-<<<<<<< HEAD
 sp-consensus = { git = "https://github.com/paritytech/substrate", branch = "polkadot-v0.9.28" }
 sp-runtime = { git = "https://github.com/paritytech/substrate", branch = "polkadot-v0.9.28" }
 sp-tracing = { git = "https://github.com/paritytech/substrate", branch = "polkadot-v0.9.28" }
-=======
-sp-consensus = { git = "https://github.com/arturgontijo/substrate", branch = "master" }
-sp-runtime = { git = "https://github.com/arturgontijo/substrate", branch = "master" }
-sp-tracing = { git = "https://github.com/arturgontijo/substrate", branch = "master" }
->>>>>>> c90b0597
 
 # Cumulus
 cumulus-test-client = { path = "../../test/client" }
