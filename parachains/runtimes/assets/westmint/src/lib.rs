// Copyright (C) 2021-2022 Parity Technologies (UK) Ltd.
// SPDX-License-Identifier: Apache-2.0

// Licensed under the Apache License, Version 2.0 (the "License");
// you may not use this file except in compliance with the License.
// You may obtain a copy of the License at
//
// 	http://www.apache.org/licenses/LICENSE-2.0
//
// Unless required by applicable law or agreed to in writing, software
// distributed under the License is distributed on an "AS IS" BASIS,
// WITHOUT WARRANTIES OR CONDITIONS OF ANY KIND, either express or implied.
// See the License for the specific language governing permissions and
// limitations under the License.

//! # Westmint Runtime
//!
//! Westmint is the testnet for Statemint.

#![cfg_attr(not(feature = "std"), no_std)]
#![recursion_limit = "256"]

// Make the WASM binary available.
#[cfg(feature = "std")]
include!(concat!(env!("OUT_DIR"), "/wasm_binary.rs"));

pub mod constants;
mod weights;
pub mod xcm_config;

use cumulus_pallet_parachain_system::RelayNumberStrictlyIncreases;
use sp_api::impl_runtime_apis;
use sp_core::{crypto::KeyTypeId, OpaqueMetadata};
use sp_runtime::{
	create_runtime_str, generic, impl_opaque_keys,
	traits::{AccountIdLookup, BlakeTwo256, Block as BlockT, ConvertInto, Verify},
	transaction_validity::{TransactionSource, TransactionValidity},
	ApplyExtrinsicResult,
};

use sp_std::prelude::*;
#[cfg(feature = "std")]
use sp_version::NativeVersion;
use sp_version::RuntimeVersion;

use codec::{Decode, Encode, MaxEncodedLen};
use constants::{currency::*, fee::WeightToFee};
use frame_support::{
	construct_runtime,
	dispatch::DispatchClass,
	parameter_types,
	traits::{
		tokens::nonfungibles_v2::Inspect, AsEnsureOriginWithArg, ConstU32, ConstU64, ConstU8,
		InstanceFilter,
	},
	weights::{ConstantMultiplier, Weight},
	BoundedVec, PalletId, RuntimeDebug,
};
use frame_system::{
	limits::{BlockLength, BlockWeights},
	EnsureRoot, EnsureSigned,
};
use pallet_nfts::PalletFeatures;
pub use parachains_common as common;
use parachains_common::{
	impls::{AssetsToBlockAuthor, DealWithFees},
	opaque, AccountId, AssetIdForTrustBackedAssets, AuraId, Balance, BlockNumber, Hash, Header,
	Index, Signature, AVERAGE_ON_INITIALIZE_RATIO, DAYS, HOURS, MAXIMUM_BLOCK_WEIGHT,
	NORMAL_DISPATCH_RATIO, SLOT_DURATION,
};
use xcm_config::{
	ForeignAssetsConvertedConcreteId, TrustBackedAssetsConvertedConcreteId, WestendLocation,
	XcmConfig, XcmOriginToTransactDispatchOrigin,
};

#[cfg(any(feature = "std", test))]
pub use sp_runtime::BuildStorage;

use assets_common::{
	foreign_creators::ForeignCreators, matching::FromSiblingParachain, MultiLocationForAssetId,
};
use polkadot_runtime_common::{BlockHashCount, SlowAdjustingFeeUpdate};
use xcm_executor::XcmExecutor;

use crate::xcm_config::{ForeignCreatorsSovereignAccountOf, UniversalLocation};
use weights::{BlockExecutionWeight, ExtrinsicBaseWeight, RocksDbWeight};

impl_opaque_keys! {
	pub struct SessionKeys {
		pub aura: Aura,
	}
}

#[sp_version::runtime_version]
pub const VERSION: RuntimeVersion = RuntimeVersion {
	spec_name: create_runtime_str!("westmint"),
	impl_name: create_runtime_str!("westmint"),
	authoring_version: 1,
	spec_version: 9420,
	impl_version: 0,
	apis: RUNTIME_API_VERSIONS,
	transaction_version: 13,
	state_version: 0,
};

/// The version information used to identify this runtime when compiled natively.
#[cfg(feature = "std")]
pub fn native_version() -> NativeVersion {
	NativeVersion { runtime_version: VERSION, can_author_with: Default::default() }
}

parameter_types! {
	pub const Version: RuntimeVersion = VERSION;
	pub RuntimeBlockLength: BlockLength =
		BlockLength::max_with_normal_ratio(5 * 1024 * 1024, NORMAL_DISPATCH_RATIO);
	pub RuntimeBlockWeights: BlockWeights = BlockWeights::builder()
		.base_block(BlockExecutionWeight::get())
		.for_class(DispatchClass::all(), |weights| {
			weights.base_extrinsic = ExtrinsicBaseWeight::get();
		})
		.for_class(DispatchClass::Normal, |weights| {
			weights.max_total = Some(NORMAL_DISPATCH_RATIO * MAXIMUM_BLOCK_WEIGHT);
		})
		.for_class(DispatchClass::Operational, |weights| {
			weights.max_total = Some(MAXIMUM_BLOCK_WEIGHT);
			// Operational transactions have some extra reserved space, so that they
			// are included even if block reached `MAXIMUM_BLOCK_WEIGHT`.
			weights.reserved = Some(
				MAXIMUM_BLOCK_WEIGHT - NORMAL_DISPATCH_RATIO * MAXIMUM_BLOCK_WEIGHT
			);
		})
		.avg_block_initialization(AVERAGE_ON_INITIALIZE_RATIO)
		.build_or_panic();
	pub const SS58Prefix: u8 = 42;
}

// Configure FRAME pallets to include in runtime.
impl frame_system::Config for Runtime {
	type BaseCallFilter = frame_support::traits::Everything;
	type BlockWeights = RuntimeBlockWeights;
	type BlockLength = RuntimeBlockLength;
	type AccountId = AccountId;
	type RuntimeCall = RuntimeCall;
	type Lookup = AccountIdLookup<AccountId, ()>;
	type Index = Index;
	type BlockNumber = BlockNumber;
	type Hash = Hash;
	type Hashing = BlakeTwo256;
	type Header = Header;
	type RuntimeEvent = RuntimeEvent;
	type RuntimeOrigin = RuntimeOrigin;
	type BlockHashCount = BlockHashCount;
	type DbWeight = RocksDbWeight;
	type Version = Version;
	type PalletInfo = PalletInfo;
	type OnNewAccount = ();
	type OnKilledAccount = ();
	type AccountData = pallet_balances::AccountData<Balance>;
	type SystemWeightInfo = weights::frame_system::WeightInfo<Runtime>;
	type SS58Prefix = SS58Prefix;
	type OnSetCode = cumulus_pallet_parachain_system::ParachainSetCode<Self>;
	type MaxConsumers = frame_support::traits::ConstU32<16>;
}

impl pallet_timestamp::Config for Runtime {
	/// A timestamp: milliseconds since the unix epoch.
	type Moment = u64;
	type OnTimestampSet = Aura;
	type MinimumPeriod = ConstU64<{ SLOT_DURATION / 2 }>;
	type WeightInfo = weights::pallet_timestamp::WeightInfo<Runtime>;
}

impl pallet_authorship::Config for Runtime {
	type FindAuthor = pallet_session::FindAccountFromAuthorIndex<Self, Aura>;
	type EventHandler = (CollatorSelection,);
}

parameter_types! {
	pub const ExistentialDeposit: Balance = EXISTENTIAL_DEPOSIT;
}

impl pallet_balances::Config for Runtime {
	type MaxLocks = ConstU32<50>;
	/// The type for recording an account's balance.
	type Balance = Balance;
	/// The ubiquitous event type.
	type RuntimeEvent = RuntimeEvent;
	type DustRemoval = ();
	type ExistentialDeposit = ExistentialDeposit;
	type AccountStore = System;
	type WeightInfo = weights::pallet_balances::WeightInfo<Runtime>;
	type MaxReserves = ConstU32<50>;
	type ReserveIdentifier = [u8; 8];
	type RuntimeHoldReason = RuntimeHoldReason;
	type FreezeIdentifier = ();
	type MaxHolds = ConstU32<1>;
	type MaxFreezes = ConstU32<0>;
}

parameter_types! {
	/// Relay Chain `TransactionByteFee` / 10
	pub const TransactionByteFee: Balance = MILLICENTS;
}

impl pallet_transaction_payment::Config for Runtime {
	type RuntimeEvent = RuntimeEvent;
	type OnChargeTransaction =
		pallet_transaction_payment::CurrencyAdapter<Balances, DealWithFees<Runtime>>;
	type WeightToFee = WeightToFee;
	type LengthToFee = ConstantMultiplier<Balance, TransactionByteFee>;
	type FeeMultiplierUpdate = SlowAdjustingFeeUpdate<Self>;
	type OperationalFeeMultiplier = ConstU8<5>;
}

parameter_types! {
	pub const AssetDeposit: Balance = UNITS / 10; // 1 / 10 WND deposit to create asset
	pub const AssetAccountDeposit: Balance = deposit(1, 16);
	pub const ApprovalDeposit: Balance = EXISTENTIAL_DEPOSIT;
	pub const AssetsStringLimit: u32 = 50;
	/// Key = 32 bytes, Value = 36 bytes (32+1+1+1+1)
	// https://github.com/paritytech/substrate/blob/069917b/frame/assets/src/lib.rs#L257L271
	pub const MetadataDepositBase: Balance = deposit(1, 68);
	pub const MetadataDepositPerByte: Balance = deposit(0, 1);
}

pub type AssetsForceOrigin = EnsureRoot<AccountId>;

// Called "Trust Backed" assets because these are generally registered by some account, and users of
// the asset assume it has some claimed backing. The pallet is called `Assets` in
// `construct_runtime` to avoid breaking changes on storage reads.
pub type TrustBackedAssetsInstance = pallet_assets::Instance1;
type TrustBackedAssetsCall = pallet_assets::Call<Runtime, TrustBackedAssetsInstance>;
impl pallet_assets::Config<TrustBackedAssetsInstance> for Runtime {
	type RuntimeEvent = RuntimeEvent;
	type Balance = Balance;
	type AssetId = AssetIdForTrustBackedAssets;
	type AssetIdParameter = codec::Compact<AssetIdForTrustBackedAssets>;
	type Currency = Balances;
	type CreateOrigin = AsEnsureOriginWithArg<EnsureSigned<AccountId>>;
	type ForceOrigin = AssetsForceOrigin;
	type AssetDeposit = AssetDeposit;
	type MetadataDepositBase = MetadataDepositBase;
	type MetadataDepositPerByte = MetadataDepositPerByte;
	type ApprovalDeposit = ApprovalDeposit;
	type StringLimit = AssetsStringLimit;
	type Freezer = ();
	type Extra = ();
	type WeightInfo = weights::pallet_assets::WeightInfo<Runtime>;
	type CallbackHandle = ();
	type AssetAccountDeposit = AssetAccountDeposit;
	type RemoveItemsLimit = frame_support::traits::ConstU32<1000>;
	#[cfg(feature = "runtime-benchmarks")]
	type BenchmarkHelper = ();
}

parameter_types! {
	// we just reuse the same deposits
	pub const ForeignAssetsAssetDeposit: Balance = AssetDeposit::get();
	pub const ForeignAssetsAssetAccountDeposit: Balance = AssetAccountDeposit::get();
	pub const ForeignAssetsApprovalDeposit: Balance = ApprovalDeposit::get();
	pub const ForeignAssetsAssetsStringLimit: u32 = AssetsStringLimit::get();
	pub const ForeignAssetsMetadataDepositBase: Balance = MetadataDepositBase::get();
	pub const ForeignAssetsMetadataDepositPerByte: Balance = MetadataDepositPerByte::get();
}

/// Assets managed by some foreign location. Note: we do not declare a `ForeignAssetsCall` type, as
/// this type is used in proxy definitions. We assume that a foreign location would not want to set
/// an individual, local account as a proxy for the issuance of their assets. This issuance should
/// be managed by the foreign location's governance.
pub type ForeignAssetsInstance = pallet_assets::Instance2;
impl pallet_assets::Config<ForeignAssetsInstance> for Runtime {
	type RuntimeEvent = RuntimeEvent;
	type Balance = Balance;
	type AssetId = MultiLocationForAssetId;
	type AssetIdParameter = MultiLocationForAssetId;
	type Currency = Balances;
	type CreateOrigin = ForeignCreators<
		(FromSiblingParachain<parachain_info::Pallet<Runtime>>,),
		ForeignCreatorsSovereignAccountOf,
		AccountId,
	>;
	type ForceOrigin = AssetsForceOrigin;
	type AssetDeposit = ForeignAssetsAssetDeposit;
	type MetadataDepositBase = ForeignAssetsMetadataDepositBase;
	type MetadataDepositPerByte = ForeignAssetsMetadataDepositPerByte;
	type ApprovalDeposit = ForeignAssetsApprovalDeposit;
	type StringLimit = ForeignAssetsAssetsStringLimit;
	type Freezer = ();
	type Extra = ();
	type WeightInfo = weights::pallet_assets::WeightInfo<Runtime>;
	type CallbackHandle = ();
	type AssetAccountDeposit = ForeignAssetsAssetAccountDeposit;
	type RemoveItemsLimit = frame_support::traits::ConstU32<1000>;
	#[cfg(feature = "runtime-benchmarks")]
	type BenchmarkHelper = xcm_config::XcmBenchmarkHelper;
}

parameter_types! {
	// One storage item; key size is 32; value is size 4+4+16+32 bytes = 56 bytes.
	pub const DepositBase: Balance = deposit(1, 88);
	// Additional storage item size of 32 bytes.
	pub const DepositFactor: Balance = deposit(0, 32);
	pub const MaxSignatories: u32 = 100;
}

impl pallet_multisig::Config for Runtime {
	type RuntimeEvent = RuntimeEvent;
	type RuntimeCall = RuntimeCall;
	type Currency = Balances;
	type DepositBase = DepositBase;
	type DepositFactor = DepositFactor;
	type MaxSignatories = MaxSignatories;
	type WeightInfo = weights::pallet_multisig::WeightInfo<Runtime>;
}

impl pallet_utility::Config for Runtime {
	type RuntimeEvent = RuntimeEvent;
	type RuntimeCall = RuntimeCall;
	type PalletsOrigin = OriginCaller;
	type WeightInfo = weights::pallet_utility::WeightInfo<Runtime>;
}

parameter_types! {
	// One storage item; key size 32, value size 8; .
	pub const ProxyDepositBase: Balance = deposit(1, 40);
	// Additional storage item size of 33 bytes.
	pub const ProxyDepositFactor: Balance = deposit(0, 33);
	pub const MaxProxies: u16 = 32;
	// One storage item; key size 32, value size 16
	pub const AnnouncementDepositBase: Balance = deposit(1, 48);
	pub const AnnouncementDepositFactor: Balance = deposit(0, 66);
	pub const MaxPending: u16 = 32;
}

/// The type used to represent the kinds of proxying allowed.
#[derive(
	Copy,
	Clone,
	Eq,
	PartialEq,
	Ord,
	PartialOrd,
	Encode,
	Decode,
	RuntimeDebug,
	MaxEncodedLen,
	scale_info::TypeInfo,
)]
pub enum ProxyType {
	/// Fully permissioned proxy. Can execute any call on behalf of _proxied_.
	Any,
	/// Can execute any call that does not transfer funds or assets.
	NonTransfer,
	/// Proxy with the ability to reject time-delay proxy announcements.
	CancelProxy,
	/// Assets proxy. Can execute any call from `assets`, **including asset transfers**.
	Assets,
	/// Owner proxy. Can execute calls related to asset ownership.
	AssetOwner,
	/// Asset manager. Can execute calls related to asset management.
	AssetManager,
	/// Collator selection proxy. Can execute calls related to collator selection mechanism.
	Collator,
}
impl Default for ProxyType {
	fn default() -> Self {
		Self::Any
	}
}

impl InstanceFilter<RuntimeCall> for ProxyType {
	fn filter(&self, c: &RuntimeCall) -> bool {
		match self {
			ProxyType::Any => true,
			ProxyType::NonTransfer => !matches!(
				c,
				RuntimeCall::Balances { .. } |
					RuntimeCall::Assets { .. } |
					RuntimeCall::NftFractionalization { .. } |
					RuntimeCall::Nfts { .. } |
					RuntimeCall::Uniques { .. }
			),
			ProxyType::CancelProxy => matches!(
				c,
				RuntimeCall::Proxy(pallet_proxy::Call::reject_announcement { .. }) |
					RuntimeCall::Utility { .. } |
					RuntimeCall::Multisig { .. }
			),
			ProxyType::Assets => {
				matches!(
					c,
					RuntimeCall::Assets { .. } |
						RuntimeCall::Utility { .. } |
						RuntimeCall::Multisig { .. } |
						RuntimeCall::NftFractionalization { .. } |
						RuntimeCall::Nfts { .. } | RuntimeCall::Uniques { .. }
				)
			},
			ProxyType::AssetOwner => matches!(
				c,
				RuntimeCall::Assets(TrustBackedAssetsCall::create { .. }) |
					RuntimeCall::Assets(TrustBackedAssetsCall::start_destroy { .. }) |
					RuntimeCall::Assets(TrustBackedAssetsCall::destroy_accounts { .. }) |
					RuntimeCall::Assets(TrustBackedAssetsCall::destroy_approvals { .. }) |
					RuntimeCall::Assets(TrustBackedAssetsCall::finish_destroy { .. }) |
					RuntimeCall::Assets(TrustBackedAssetsCall::transfer_ownership { .. }) |
					RuntimeCall::Assets(TrustBackedAssetsCall::set_team { .. }) |
					RuntimeCall::Assets(TrustBackedAssetsCall::set_metadata { .. }) |
					RuntimeCall::Assets(TrustBackedAssetsCall::clear_metadata { .. }) |
					RuntimeCall::Nfts(pallet_nfts::Call::create { .. }) |
					RuntimeCall::Nfts(pallet_nfts::Call::destroy { .. }) |
					RuntimeCall::Nfts(pallet_nfts::Call::redeposit { .. }) |
					RuntimeCall::Nfts(pallet_nfts::Call::transfer_ownership { .. }) |
					RuntimeCall::Nfts(pallet_nfts::Call::set_team { .. }) |
					RuntimeCall::Nfts(pallet_nfts::Call::set_collection_max_supply { .. }) |
					RuntimeCall::Nfts(pallet_nfts::Call::lock_collection { .. }) |
					RuntimeCall::Uniques(pallet_uniques::Call::create { .. }) |
					RuntimeCall::Uniques(pallet_uniques::Call::destroy { .. }) |
					RuntimeCall::Uniques(pallet_uniques::Call::transfer_ownership { .. }) |
					RuntimeCall::Uniques(pallet_uniques::Call::set_team { .. }) |
					RuntimeCall::Uniques(pallet_uniques::Call::set_metadata { .. }) |
					RuntimeCall::Uniques(pallet_uniques::Call::set_attribute { .. }) |
					RuntimeCall::Uniques(pallet_uniques::Call::set_collection_metadata { .. }) |
					RuntimeCall::Uniques(pallet_uniques::Call::clear_metadata { .. }) |
					RuntimeCall::Uniques(pallet_uniques::Call::clear_attribute { .. }) |
					RuntimeCall::Uniques(pallet_uniques::Call::clear_collection_metadata { .. }) |
					RuntimeCall::Uniques(pallet_uniques::Call::set_collection_max_supply { .. }) |
					RuntimeCall::Utility { .. } |
					RuntimeCall::Multisig { .. }
			),
			ProxyType::AssetManager => matches!(
				c,
				RuntimeCall::Assets(TrustBackedAssetsCall::mint { .. }) |
					RuntimeCall::Assets(TrustBackedAssetsCall::burn { .. }) |
					RuntimeCall::Assets(TrustBackedAssetsCall::freeze { .. }) |
					RuntimeCall::Assets(TrustBackedAssetsCall::thaw { .. }) |
					RuntimeCall::Assets(TrustBackedAssetsCall::freeze_asset { .. }) |
					RuntimeCall::Assets(TrustBackedAssetsCall::thaw_asset { .. }) |
					RuntimeCall::Nfts(pallet_nfts::Call::force_mint { .. }) |
					RuntimeCall::Nfts(pallet_nfts::Call::update_mint_settings { .. }) |
					RuntimeCall::Nfts(pallet_nfts::Call::mint_pre_signed { .. }) |
					RuntimeCall::Nfts(pallet_nfts::Call::set_attributes_pre_signed { .. }) |
					RuntimeCall::Nfts(pallet_nfts::Call::lock_item_transfer { .. }) |
					RuntimeCall::Nfts(pallet_nfts::Call::unlock_item_transfer { .. }) |
					RuntimeCall::Nfts(pallet_nfts::Call::lock_item_properties { .. }) |
					RuntimeCall::Nfts(pallet_nfts::Call::set_metadata { .. }) |
					RuntimeCall::Nfts(pallet_nfts::Call::clear_metadata { .. }) |
					RuntimeCall::Nfts(pallet_nfts::Call::set_collection_metadata { .. }) |
					RuntimeCall::Nfts(pallet_nfts::Call::clear_collection_metadata { .. }) |
					RuntimeCall::Uniques(pallet_uniques::Call::mint { .. }) |
					RuntimeCall::Uniques(pallet_uniques::Call::burn { .. }) |
					RuntimeCall::Uniques(pallet_uniques::Call::freeze { .. }) |
					RuntimeCall::Uniques(pallet_uniques::Call::thaw { .. }) |
					RuntimeCall::Uniques(pallet_uniques::Call::freeze_collection { .. }) |
					RuntimeCall::Uniques(pallet_uniques::Call::thaw_collection { .. }) |
					RuntimeCall::Utility { .. } |
					RuntimeCall::Multisig { .. }
			),
			ProxyType::Collator => matches!(
				c,
				RuntimeCall::CollatorSelection { .. } |
					RuntimeCall::Utility { .. } |
					RuntimeCall::Multisig { .. }
			),
		}
	}

	fn is_superset(&self, o: &Self) -> bool {
		match (self, o) {
			(x, y) if x == y => true,
			(ProxyType::Any, _) => true,
			(_, ProxyType::Any) => false,
			(ProxyType::Assets, ProxyType::AssetOwner) => true,
			(ProxyType::Assets, ProxyType::AssetManager) => true,
			(ProxyType::NonTransfer, ProxyType::Collator) => true,
			_ => false,
		}
	}
}

impl pallet_proxy::Config for Runtime {
	type RuntimeEvent = RuntimeEvent;
	type RuntimeCall = RuntimeCall;
	type Currency = Balances;
	type ProxyType = ProxyType;
	type ProxyDepositBase = ProxyDepositBase;
	type ProxyDepositFactor = ProxyDepositFactor;
	type MaxProxies = MaxProxies;
	type WeightInfo = weights::pallet_proxy::WeightInfo<Runtime>;
	type MaxPending = MaxPending;
	type CallHasher = BlakeTwo256;
	type AnnouncementDepositBase = AnnouncementDepositBase;
	type AnnouncementDepositFactor = AnnouncementDepositFactor;
}

parameter_types! {
	pub const ReservedXcmpWeight: Weight = MAXIMUM_BLOCK_WEIGHT.saturating_div(4);
	pub const ReservedDmpWeight: Weight = MAXIMUM_BLOCK_WEIGHT.saturating_div(4);
}

impl cumulus_pallet_parachain_system::Config for Runtime {
	type RuntimeEvent = RuntimeEvent;
	type OnSystemEvent = ();
	type SelfParaId = parachain_info::Pallet<Runtime>;
	type OutboundXcmpMessageSource = XcmpQueue;
	type DmpMessageHandler = DmpQueue;
	type ReservedDmpWeight = ReservedDmpWeight;
	type XcmpMessageHandler = XcmpQueue;
	type ReservedXcmpWeight = ReservedXcmpWeight;
	type CheckAssociatedRelayNumber = RelayNumberStrictlyIncreases;
}

impl parachain_info::Config for Runtime {}

impl cumulus_pallet_aura_ext::Config for Runtime {}

impl cumulus_pallet_xcmp_queue::Config for Runtime {
	type RuntimeEvent = RuntimeEvent;
	type XcmExecutor = XcmExecutor<XcmConfig>;
	type ChannelInfo = ParachainSystem;
	type VersionWrapper = PolkadotXcm;
	type ExecuteOverweightOrigin = EnsureRoot<AccountId>;
	type ControllerOrigin = EnsureRoot<AccountId>;
	type ControllerOriginConverter = XcmOriginToTransactDispatchOrigin;
	type WeightInfo = weights::cumulus_pallet_xcmp_queue::WeightInfo<Runtime>;
	type PriceForSiblingDelivery = ();
}

impl cumulus_pallet_dmp_queue::Config for Runtime {
	type RuntimeEvent = RuntimeEvent;
	type XcmExecutor = XcmExecutor<XcmConfig>;
	type ExecuteOverweightOrigin = EnsureRoot<AccountId>;
}

parameter_types! {
	pub const Period: u32 = 6 * HOURS;
	pub const Offset: u32 = 0;
}

impl pallet_session::Config for Runtime {
	type RuntimeEvent = RuntimeEvent;
	type ValidatorId = <Self as frame_system::Config>::AccountId;
	// we don't have stash and controller, thus we don't need the convert as well.
	type ValidatorIdOf = pallet_collator_selection::IdentityCollator;
	type ShouldEndSession = pallet_session::PeriodicSessions<Period, Offset>;
	type NextSessionRotation = pallet_session::PeriodicSessions<Period, Offset>;
	type SessionManager = CollatorSelection;
	// Essentially just Aura, but let's be pedantic.
	type SessionHandler = <SessionKeys as sp_runtime::traits::OpaqueKeys>::KeyTypeIdProviders;
	type Keys = SessionKeys;
	type WeightInfo = weights::pallet_session::WeightInfo<Runtime>;
}

impl pallet_aura::Config for Runtime {
	type AuthorityId = AuraId;
	type DisabledValidators = ();
	type MaxAuthorities = ConstU32<100_000>;
}

parameter_types! {
	pub const PotId: PalletId = PalletId(*b"PotStake");
	pub const MaxCandidates: u32 = 1000;
	pub const MinCandidates: u32 = 1;
	pub const SessionLength: BlockNumber = 6 * HOURS;
	pub const MaxInvulnerables: u32 = 100;
}

pub type CollatorSelectionUpdateOrigin = EnsureRoot<AccountId>;

impl pallet_collator_selection::Config for Runtime {
	type RuntimeEvent = RuntimeEvent;
	type Currency = Balances;
	type UpdateOrigin = CollatorSelectionUpdateOrigin;
	type PotId = PotId;
	type MaxCandidates = MaxCandidates;
	type MinCandidates = MinCandidates;
	type MaxInvulnerables = MaxInvulnerables;
	// should be a multiple of session or things will get inconsistent
	type KickThreshold = Period;
	type ValidatorId = <Self as frame_system::Config>::AccountId;
	type ValidatorIdOf = pallet_collator_selection::IdentityCollator;
	type ValidatorRegistration = Session;
	type WeightInfo = weights::pallet_collator_selection::WeightInfo<Runtime>;
}

impl pallet_asset_tx_payment::Config for Runtime {
	type RuntimeEvent = RuntimeEvent;
	type Fungibles = Assets;
	type OnChargeAssetTransaction = pallet_asset_tx_payment::FungiblesAdapter<
		pallet_assets::BalanceToAssetBalance<
			Balances,
			Runtime,
			ConvertInto,
			TrustBackedAssetsInstance,
		>,
		AssetsToBlockAuthor<Runtime, TrustBackedAssetsInstance>,
	>;
}

parameter_types! {
	pub const UniquesCollectionDeposit: Balance = UNITS / 10; // 1 / 10 UNIT deposit to create a collection
	pub const UniquesItemDeposit: Balance = UNITS / 1_000; // 1 / 1000 UNIT deposit to mint an item
	pub const UniquesMetadataDepositBase: Balance = deposit(1, 129);
	pub const UniquesAttributeDepositBase: Balance = deposit(1, 0);
	pub const UniquesDepositPerByte: Balance = deposit(0, 1);
}

impl pallet_uniques::Config for Runtime {
	type RuntimeEvent = RuntimeEvent;
	type CollectionId = u32;
	type ItemId = u32;
	type Currency = Balances;
	type ForceOrigin = AssetsForceOrigin;
	type CollectionDeposit = UniquesCollectionDeposit;
	type ItemDeposit = UniquesItemDeposit;
	type MetadataDepositBase = UniquesMetadataDepositBase;
	type AttributeDepositBase = UniquesAttributeDepositBase;
	type DepositPerByte = UniquesDepositPerByte;
	type StringLimit = ConstU32<128>;
	type KeyLimit = ConstU32<32>;
	type ValueLimit = ConstU32<64>;
	type WeightInfo = weights::pallet_uniques::WeightInfo<Runtime>;
	#[cfg(feature = "runtime-benchmarks")]
	type Helper = ();
	type CreateOrigin = AsEnsureOriginWithArg<EnsureSigned<AccountId>>;
	type Locker = ();
}

parameter_types! {
	pub const NftFractionalizationPalletId: PalletId = PalletId(*b"fraction");
	pub NewAssetSymbol: BoundedVec<u8, AssetsStringLimit> = (*b"FRAC").to_vec().try_into().unwrap();
	pub NewAssetName: BoundedVec<u8, AssetsStringLimit> = (*b"Frac").to_vec().try_into().unwrap();
}

impl pallet_nft_fractionalization::Config for Runtime {
	type RuntimeEvent = RuntimeEvent;
	type Deposit = AssetDeposit;
	type Currency = Balances;
	type NewAssetSymbol = NewAssetSymbol;
	type NewAssetName = NewAssetName;
	type StringLimit = AssetsStringLimit;
	type NftCollectionId = <Self as pallet_nfts::Config>::CollectionId;
	type NftId = <Self as pallet_nfts::Config>::ItemId;
	type AssetBalance = <Self as pallet_balances::Config>::Balance;
	type AssetId = <Self as pallet_assets::Config<TrustBackedAssetsInstance>>::AssetId;
	type Assets = Assets;
	type Nfts = Nfts;
	type PalletId = NftFractionalizationPalletId;
	type WeightInfo = pallet_nft_fractionalization::weights::SubstrateWeight<Runtime>;
	type RuntimeHoldReason = RuntimeHoldReason;
	#[cfg(feature = "runtime-benchmarks")]
	type BenchmarkHelper = ();
}

parameter_types! {
	pub NftsPalletFeatures: PalletFeatures = PalletFeatures::all_enabled();
	pub const NftsMaxDeadlineDuration: BlockNumber = 12 * 30 * DAYS;
	// re-use the Uniques deposits
	pub const NftsCollectionDeposit: Balance = UniquesCollectionDeposit::get();
	pub const NftsItemDeposit: Balance = UniquesItemDeposit::get();
	pub const NftsMetadataDepositBase: Balance = UniquesMetadataDepositBase::get();
	pub const NftsAttributeDepositBase: Balance = UniquesAttributeDepositBase::get();
	pub const NftsDepositPerByte: Balance = UniquesDepositPerByte::get();
}

impl pallet_nfts::Config for Runtime {
	type RuntimeEvent = RuntimeEvent;
	type CollectionId = u32;
	type ItemId = u32;
	type Currency = Balances;
	type CreateOrigin = AsEnsureOriginWithArg<EnsureSigned<AccountId>>;
	type ForceOrigin = AssetsForceOrigin;
	type Locker = ();
	type CollectionDeposit = NftsCollectionDeposit;
	type ItemDeposit = NftsItemDeposit;
	type MetadataDepositBase = NftsMetadataDepositBase;
	type AttributeDepositBase = NftsAttributeDepositBase;
	type DepositPerByte = NftsDepositPerByte;
	type StringLimit = ConstU32<256>;
	type KeyLimit = ConstU32<64>;
	type ValueLimit = ConstU32<256>;
	type ApprovalsLimit = ConstU32<20>;
	type ItemAttributesApprovalsLimit = ConstU32<30>;
	type MaxTips = ConstU32<10>;
	type MaxDeadlineDuration = NftsMaxDeadlineDuration;
	type MaxAttributesPerCall = ConstU32<10>;
	type Features = NftsPalletFeatures;
	type OffchainSignature = Signature;
	type OffchainPublic = <Signature as Verify>::Signer;
	type WeightInfo = weights::pallet_nfts::WeightInfo<Runtime>;
	#[cfg(feature = "runtime-benchmarks")]
	type Helper = ();
}

impl pallet_bridge_transfer::Config for Runtime {
	type RuntimeEvent = RuntimeEvent;
	type UniversalLocation = UniversalLocation;
	type WeightInfo = weights::pallet_bridge_transfer::WeightInfo<Runtime>;
	type AdminOrigin = AssetsForceOrigin;
	type UniversalAliasesLimit = ConstU32<24>;
	type ReserveLocationsLimit = ConstU32<8>;
	// no transfer allowed out (now)
	type AssetTransactor = ();
	// no transfer allowed out (now)
	type BridgeXcmSender = ();
	// no transfer allowed out (now)
	type TransferAssetOrigin =
		frame_support::traits::NeverEnsureOrigin<xcm::latest::prelude::MultiLocation>;
	// no transfer allowed out (now)
	type MaxAssetsLimit = ConstU8<0>;
	// no transfer allowed out (now)
	type TransferPingOrigin =
		frame_support::traits::NeverEnsureOrigin<xcm::latest::prelude::MultiLocation>;
	// no transfer allowed out (now)
	type PingMessageBuilder = ();
	#[cfg(feature = "runtime-benchmarks")]
	type BenchmarkHelper = xcm_config::BridgeTransferBenchmarksHelper;
}

// Create the runtime by composing the FRAME pallets that were previously configured.
construct_runtime!(
	pub enum Runtime where
		Block = Block,
		NodeBlock = opaque::Block,
		UncheckedExtrinsic = UncheckedExtrinsic,
	{
		// System support stuff.
		System: frame_system::{Pallet, Call, Config, Storage, Event<T>} = 0,
		ParachainSystem: cumulus_pallet_parachain_system::{
			Pallet, Call, Config, Storage, Inherent, Event<T>, ValidateUnsigned,
		} = 1,
		// RandomnessCollectiveFlip = 2 removed
		Timestamp: pallet_timestamp::{Pallet, Call, Storage, Inherent} = 3,
		ParachainInfo: parachain_info::{Pallet, Storage, Config} = 4,

		// Monetary stuff.
		Balances: pallet_balances::{Pallet, Call, Storage, Config<T>, Event<T>} = 10,
		TransactionPayment: pallet_transaction_payment::{Pallet, Storage, Event<T>} = 11,
		AssetTxPayment: pallet_asset_tx_payment::{Pallet, Event<T>} = 12,

		// Collator support. the order of these 5 are important and shall not change.
		Authorship: pallet_authorship::{Pallet, Storage} = 20,
		CollatorSelection: pallet_collator_selection::{Pallet, Call, Storage, Event<T>, Config<T>} = 21,
		Session: pallet_session::{Pallet, Call, Storage, Event, Config<T>} = 22,
		Aura: pallet_aura::{Pallet, Storage, Config<T>} = 23,
		AuraExt: cumulus_pallet_aura_ext::{Pallet, Storage, Config} = 24,

		// XCM helpers.
		XcmpQueue: cumulus_pallet_xcmp_queue::{Pallet, Call, Storage, Event<T>} = 30,
		PolkadotXcm: pallet_xcm::{Pallet, Call, Storage, Event<T>, Origin, Config} = 31,
		CumulusXcm: cumulus_pallet_xcm::{Pallet, Event<T>, Origin} = 32,
		DmpQueue: cumulus_pallet_dmp_queue::{Pallet, Call, Storage, Event<T>} = 33,

		// Handy utilities.
		Utility: pallet_utility::{Pallet, Call, Event} = 40,
		Multisig: pallet_multisig::{Pallet, Call, Storage, Event<T>} = 41,
		Proxy: pallet_proxy::{Pallet, Call, Storage, Event<T>} = 42,

		// The main stage.
		Assets: pallet_assets::<Instance1>::{Pallet, Call, Storage, Event<T>} = 50,
		Uniques: pallet_uniques::{Pallet, Call, Storage, Event<T>} = 51,
		Nfts: pallet_nfts::{Pallet, Call, Storage, Event<T>} = 52,
		ForeignAssets: pallet_assets::<Instance2>::{Pallet, Call, Storage, Event<T>} = 53,
<<<<<<< HEAD
		NftFractionalization: pallet_nft_fractionalization::{Pallet, Call, Storage, Event<T>} = 54,
		BridgeTransfer: pallet_bridge_transfer::{Pallet, Call, Storage, Event<T>} = 55,
=======
		NftFractionalization: pallet_nft_fractionalization::{Pallet, Call, Storage, Event<T>, HoldReason} = 54,
>>>>>>> aa147f0c
	}
);

/// The address format for describing accounts.
pub type Address = sp_runtime::MultiAddress<AccountId, ()>;
/// Block type as expected by this runtime.
pub type Block = generic::Block<Header, UncheckedExtrinsic>;
/// A Block signed with a Justification
pub type SignedBlock = generic::SignedBlock<Block>;
/// BlockId type as expected by this runtime.
pub type BlockId = generic::BlockId<Block>;
/// The SignedExtension to the basic transaction logic.
pub type SignedExtra = (
	frame_system::CheckNonZeroSender<Runtime>,
	frame_system::CheckSpecVersion<Runtime>,
	frame_system::CheckTxVersion<Runtime>,
	frame_system::CheckGenesis<Runtime>,
	frame_system::CheckEra<Runtime>,
	frame_system::CheckNonce<Runtime>,
	frame_system::CheckWeight<Runtime>,
	pallet_asset_tx_payment::ChargeAssetTxPayment<Runtime>,
);
/// Unchecked extrinsic type as expected by this runtime.
pub type UncheckedExtrinsic =
	generic::UncheckedExtrinsic<Address, RuntimeCall, Signature, SignedExtra>;

/// Migrations to apply on runtime upgrade.
pub type Migrations = ();

/// Executive: handles dispatch to the various modules.
pub type Executive = frame_executive::Executive<
	Runtime,
	Block,
	frame_system::ChainContext<Runtime>,
	Runtime,
	AllPalletsWithSystem,
	Migrations,
>;

#[cfg(feature = "runtime-benchmarks")]
#[macro_use]
extern crate frame_benchmarking;

#[cfg(feature = "runtime-benchmarks")]
mod benches {
	define_benchmarks!(
		[frame_system, SystemBench::<Runtime>]
		[pallet_assets, Assets]
		[pallet_assets, ForeignAssets]
		[pallet_balances, Balances]
		[pallet_multisig, Multisig]
		[pallet_nft_fractionalization, NftFractionalization]
		[pallet_nfts, Nfts]
		[pallet_proxy, Proxy]
		[pallet_session, SessionBench::<Runtime>]
		[pallet_uniques, Uniques]
		[pallet_utility, Utility]
		[pallet_timestamp, Timestamp]
		[pallet_collator_selection, CollatorSelection]
		[cumulus_pallet_xcmp_queue, XcmpQueue]
		[pallet_bridge_transfer, BridgeTransfer]
		// XCM
		[pallet_xcm, PolkadotXcm]
		// NOTE: Make sure you point to the individual modules below.
		[pallet_xcm_benchmarks::fungible, XcmBalances]
		[pallet_xcm_benchmarks::generic, XcmGeneric]
	);
}

impl_runtime_apis! {
	impl sp_consensus_aura::AuraApi<Block, AuraId> for Runtime {
		fn slot_duration() -> sp_consensus_aura::SlotDuration {
			sp_consensus_aura::SlotDuration::from_millis(Aura::slot_duration())
		}

		fn authorities() -> Vec<AuraId> {
			Aura::authorities().into_inner()
		}
	}

	impl sp_api::Core<Block> for Runtime {
		fn version() -> RuntimeVersion {
			VERSION
		}

		fn execute_block(block: Block) {
			Executive::execute_block(block)
		}

		fn initialize_block(header: &<Block as BlockT>::Header) {
			Executive::initialize_block(header)
		}
	}

	impl sp_api::Metadata<Block> for Runtime {
		fn metadata() -> OpaqueMetadata {
			OpaqueMetadata::new(Runtime::metadata().into())
		}

		fn metadata_at_version(version: u32) -> Option<OpaqueMetadata> {
			Runtime::metadata_at_version(version)
		}

		fn metadata_versions() -> sp_std::vec::Vec<u32> {
			Runtime::metadata_versions()
		}
	}

	impl sp_block_builder::BlockBuilder<Block> for Runtime {
		fn apply_extrinsic(extrinsic: <Block as BlockT>::Extrinsic) -> ApplyExtrinsicResult {
			Executive::apply_extrinsic(extrinsic)
		}

		fn finalize_block() -> <Block as BlockT>::Header {
			Executive::finalize_block()
		}

		fn inherent_extrinsics(data: sp_inherents::InherentData) -> Vec<<Block as BlockT>::Extrinsic> {
			data.create_extrinsics()
		}

		fn check_inherents(
			block: Block,
			data: sp_inherents::InherentData,
		) -> sp_inherents::CheckInherentsResult {
			data.check_extrinsics(&block)
		}
	}

	impl sp_transaction_pool::runtime_api::TaggedTransactionQueue<Block> for Runtime {
		fn validate_transaction(
			source: TransactionSource,
			tx: <Block as BlockT>::Extrinsic,
			block_hash: <Block as BlockT>::Hash,
		) -> TransactionValidity {
			Executive::validate_transaction(source, tx, block_hash)
		}
	}

	impl sp_offchain::OffchainWorkerApi<Block> for Runtime {
		fn offchain_worker(header: &<Block as BlockT>::Header) {
			Executive::offchain_worker(header)
		}
	}

	impl sp_session::SessionKeys<Block> for Runtime {
		fn generate_session_keys(seed: Option<Vec<u8>>) -> Vec<u8> {
			SessionKeys::generate(seed)
		}

		fn decode_session_keys(
			encoded: Vec<u8>,
		) -> Option<Vec<(Vec<u8>, KeyTypeId)>> {
			SessionKeys::decode_into_raw_public_keys(&encoded)
		}
	}

	impl frame_system_rpc_runtime_api::AccountNonceApi<Block, AccountId, Index> for Runtime {
		fn account_nonce(account: AccountId) -> Index {
			System::account_nonce(account)
		}
	}

	impl pallet_nfts_runtime_api::NftsApi<Block, AccountId, u32, u32> for Runtime {
		fn owner(collection: u32, item: u32) -> Option<AccountId> {
			<Nfts as Inspect<AccountId>>::owner(&collection, &item)
		}

		fn collection_owner(collection: u32) -> Option<AccountId> {
			<Nfts as Inspect<AccountId>>::collection_owner(&collection)
		}

		fn attribute(
			collection: u32,
			item: u32,
			key: Vec<u8>,
		) -> Option<Vec<u8>> {
			<Nfts as Inspect<AccountId>>::attribute(&collection, &item, &key)
		}

		fn custom_attribute(
			account: AccountId,
			collection: u32,
			item: u32,
			key: Vec<u8>,
		) -> Option<Vec<u8>> {
			<Nfts as Inspect<AccountId>>::custom_attribute(
				&account,
				&collection,
				&item,
				&key,
			)
		}

		fn system_attribute(
			collection: u32,
			item: u32,
			key: Vec<u8>,
		) -> Option<Vec<u8>> {
			<Nfts as Inspect<AccountId>>::system_attribute(&collection, &item, &key)
		}

		fn collection_attribute(collection: u32, key: Vec<u8>) -> Option<Vec<u8>> {
			<Nfts as Inspect<AccountId>>::collection_attribute(&collection, &key)
		}
	}

	impl pallet_transaction_payment_rpc_runtime_api::TransactionPaymentApi<Block, Balance> for Runtime {
		fn query_info(
			uxt: <Block as BlockT>::Extrinsic,
			len: u32,
		) -> pallet_transaction_payment_rpc_runtime_api::RuntimeDispatchInfo<Balance> {
			TransactionPayment::query_info(uxt, len)
		}
		fn query_fee_details(
			uxt: <Block as BlockT>::Extrinsic,
			len: u32,
		) -> pallet_transaction_payment::FeeDetails<Balance> {
			TransactionPayment::query_fee_details(uxt, len)
		}
		fn query_weight_to_fee(weight: Weight) -> Balance {
			TransactionPayment::weight_to_fee(weight)
		}
		fn query_length_to_fee(length: u32) -> Balance {
			TransactionPayment::length_to_fee(length)
		}
	}

	impl pallet_transaction_payment_rpc_runtime_api::TransactionPaymentCallApi<Block, Balance, RuntimeCall>
		for Runtime
	{
		fn query_call_info(
			call: RuntimeCall,
			len: u32,
		) -> pallet_transaction_payment::RuntimeDispatchInfo<Balance> {
			TransactionPayment::query_call_info(call, len)
		}
		fn query_call_fee_details(
			call: RuntimeCall,
			len: u32,
		) -> pallet_transaction_payment::FeeDetails<Balance> {
			TransactionPayment::query_call_fee_details(call, len)
		}
		fn query_weight_to_fee(weight: Weight) -> Balance {
			TransactionPayment::weight_to_fee(weight)
		}
		fn query_length_to_fee(length: u32) -> Balance {
			TransactionPayment::length_to_fee(length)
		}
	}

	impl assets_common::runtime_api::FungiblesApi<
		Block,
		AccountId,
	> for Runtime
	{
		fn query_account_balances(account: AccountId) -> Result<xcm::VersionedMultiAssets, assets_common::runtime_api::FungiblesAccessError> {
			use assets_common::fungible_conversion::{convert, convert_balance};
			Ok([
				// collect pallet_balance
				{
					let balance = Balances::free_balance(account.clone());
					if balance > 0 {
						vec![convert_balance::<WestendLocation, Balance>(balance)?]
					} else {
						vec![]
					}
				},
				// collect pallet_assets (TrustBackedAssets)
				convert::<_, _, _, _, TrustBackedAssetsConvertedConcreteId>(
					Assets::account_balances(account.clone())
						.iter()
						.filter(|(_, balance)| balance > &0)
				)?,
				// collect pallet_assets (ForeignAssets)
				convert::<_, _, _, _, ForeignAssetsConvertedConcreteId>(
					ForeignAssets::account_balances(account)
						.iter()
						.filter(|(_, balance)| balance > &0)
				)?,
				// collect ... e.g. other tokens
			].concat().into())
		}
	}

	impl cumulus_primitives_core::CollectCollationInfo<Block> for Runtime {
		fn collect_collation_info(header: &<Block as BlockT>::Header) -> cumulus_primitives_core::CollationInfo {
			ParachainSystem::collect_collation_info(header)
		}
	}

	#[cfg(feature = "try-runtime")]
	impl frame_try_runtime::TryRuntime<Block> for Runtime {
		fn on_runtime_upgrade(checks: frame_try_runtime::UpgradeCheckSelect) -> (Weight, Weight) {
			let weight = Executive::try_runtime_upgrade(checks).unwrap();
			(weight, RuntimeBlockWeights::get().max_block)
		}

		fn execute_block(
			block: Block,
			state_root_check: bool,
			signature_check: bool,
			select: frame_try_runtime::TryStateSelect,
		) -> Weight {
			// NOTE: intentional unwrap: we don't want to propagate the error backwards, and want to
			// have a backtrace here.
			Executive::try_execute_block(block, state_root_check, signature_check, select).unwrap()
		}
	}

	#[cfg(feature = "runtime-benchmarks")]
	impl frame_benchmarking::Benchmark<Block> for Runtime {
		fn benchmark_metadata(extra: bool) -> (
			Vec<frame_benchmarking::BenchmarkList>,
			Vec<frame_support::traits::StorageInfo>,
		) {
			use frame_benchmarking::{Benchmarking, BenchmarkList};
			use frame_support::traits::StorageInfoTrait;
			use frame_system_benchmarking::Pallet as SystemBench;
			use cumulus_pallet_session_benchmarking::Pallet as SessionBench;

			// This is defined once again in dispatch_benchmark, because list_benchmarks!
			// and add_benchmarks! are macros exported by define_benchmarks! macros and those types
			// are referenced in that call.
			type XcmBalances = pallet_xcm_benchmarks::fungible::Pallet::<Runtime>;
			type XcmGeneric = pallet_xcm_benchmarks::generic::Pallet::<Runtime>;

			let mut list = Vec::<BenchmarkList>::new();
			list_benchmarks!(list, extra);

			let storage_info = AllPalletsWithSystem::storage_info();
			(list, storage_info)
		}

		fn dispatch_benchmark(
			config: frame_benchmarking::BenchmarkConfig
		) -> Result<Vec<frame_benchmarking::BenchmarkBatch>, sp_runtime::RuntimeString> {
			use frame_benchmarking::{Benchmarking, BenchmarkBatch, TrackedStorageKey, BenchmarkError};

			use frame_system_benchmarking::Pallet as SystemBench;
			impl frame_system_benchmarking::Config for Runtime {}

			use cumulus_pallet_session_benchmarking::Pallet as SessionBench;
			impl cumulus_pallet_session_benchmarking::Config for Runtime {}

			use xcm::latest::prelude::*;
			use xcm_config::{MaxAssetsIntoHolding, WestendLocation};
			use pallet_xcm_benchmarks::asset_instance_from;

			impl pallet_xcm_benchmarks::Config for Runtime {
				type XcmConfig = xcm_config::XcmConfig;
				type AccountIdConverter = xcm_config::LocationToAccountId;
				fn valid_destination() -> Result<MultiLocation, BenchmarkError> {
					Ok(WestendLocation::get())
				}
				fn worst_case_holding(depositable_count: u32) -> MultiAssets {
					// A mix of fungible, non-fungible, and concrete assets.
					let holding_non_fungibles = MaxAssetsIntoHolding::get() / 2 - depositable_count;
					let holding_fungibles = holding_non_fungibles - 1;
					let fungibles_amount: u128 = 100;
					let mut assets = (0..holding_fungibles)
						.map(|i| {
							MultiAsset {
								id: Concrete(GeneralIndex(i as u128).into()),
								fun: Fungible(fungibles_amount * i as u128),
							}
						})
						.chain(core::iter::once(MultiAsset { id: Concrete(Here.into()), fun: Fungible(u128::MAX) }))
						.chain((0..holding_non_fungibles).map(|i| MultiAsset {
							id: Concrete(GeneralIndex(i as u128).into()),
							fun: NonFungible(asset_instance_from(i)),
						}))
						.collect::<Vec<_>>();

					assets.push(MultiAsset {
						id: Concrete(WestendLocation::get()),
						fun: Fungible(1_000_000 * UNITS),
					});
					assets.into()
				}
			}

			parameter_types! {
				pub const TrustedTeleporter: Option<(MultiLocation, MultiAsset)> = Some((
					WestendLocation::get(),
					MultiAsset { fun: Fungible(UNITS), id: Concrete(WestendLocation::get()) },
				));
				pub const CheckedAccount: Option<(AccountId, xcm_builder::MintLocation)> = None;

			}

			impl pallet_xcm_benchmarks::fungible::Config for Runtime {
				type TransactAsset = Balances;

				type CheckedAccount = CheckedAccount;
				type TrustedTeleporter = TrustedTeleporter;

				fn get_multi_asset() -> MultiAsset {
					MultiAsset {
						id: Concrete(WestendLocation::get()),
						fun: Fungible(UNITS),
					}
				}
			}

			impl pallet_xcm_benchmarks::generic::Config for Runtime {
				type RuntimeCall = RuntimeCall;

				fn worst_case_response() -> (u64, Response) {
					(0u64, Response::Version(Default::default()))
				}

				fn worst_case_asset_exchange() -> Result<(MultiAssets, MultiAssets), BenchmarkError> {
					Err(BenchmarkError::Skip)
				}

				fn universal_alias() -> Result<(MultiLocation, Junction), BenchmarkError> {
					match <<Runtime as pallet_bridge_transfer::Config>::BenchmarkHelper as pallet_bridge_transfer::BenchmarkHelper<RuntimeOrigin>>::universal_alias() {
						Some((location, junction)) => {
							<pallet_bridge_transfer::Pallet<Runtime>>::insert_universal_alias_for_benchmarks(
								(location.clone().try_into().unwrap(), junction)
							);
							Ok((location.clone().try_into().unwrap(), junction))
						},
						None => Err(BenchmarkError::Skip)
					}
				}

				fn transact_origin_and_runtime_call() -> Result<(MultiLocation, RuntimeCall), BenchmarkError> {
					Ok((WestendLocation::get(), frame_system::Call::remark_with_event { remark: vec![] }.into()))
				}

				fn subscribe_origin() -> Result<MultiLocation, BenchmarkError> {
					Ok(WestendLocation::get())
				}

				fn claimable_asset() -> Result<(MultiLocation, MultiLocation, MultiAssets), BenchmarkError> {
					let origin = WestendLocation::get();
					let assets: MultiAssets = (Concrete(WestendLocation::get()), 1_000 * UNITS).into();
					let ticket = MultiLocation { parents: 0, interior: Here };
					Ok((origin, ticket, assets))
				}

				fn unlockable_asset() -> Result<(MultiLocation, MultiLocation, MultiAsset), BenchmarkError> {
					Err(BenchmarkError::Skip)
				}

				fn export_message_origin_and_destination(
				) -> Result<(MultiLocation, NetworkId, InteriorMultiLocation), BenchmarkError> {
					Err(BenchmarkError::Skip)
				}
			}

			type XcmBalances = pallet_xcm_benchmarks::fungible::Pallet::<Runtime>;
			type XcmGeneric = pallet_xcm_benchmarks::generic::Pallet::<Runtime>;

			let whitelist: Vec<TrackedStorageKey> = vec![
				// Block Number
				hex_literal::hex!("26aa394eea5630e07c48ae0c9558cef702a5c1b19ab7a04f536c519aca4983ac").to_vec().into(),
				// Total Issuance
				hex_literal::hex!("c2261276cc9d1f8598ea4b6a74b15c2f57c875e4cff74148e4628f264b974c80").to_vec().into(),
				// Execution Phase
				hex_literal::hex!("26aa394eea5630e07c48ae0c9558cef7ff553b5a9862a516939d82b3d3d8661a").to_vec().into(),
				// Event Count
				hex_literal::hex!("26aa394eea5630e07c48ae0c9558cef70a98fdbe9ce6c55837576c60c7af3850").to_vec().into(),
				// System Events
				hex_literal::hex!("26aa394eea5630e07c48ae0c9558cef780d41e5e16056765bc8461851072c9d7").to_vec().into(),
				//TODO: use from relay_well_known_keys::ACTIVE_CONFIG
				hex_literal::hex!("06de3d8a54d27e44a9d5ce189618f22db4b49d95320d9021994c850f25b8e385").to_vec().into(),
			];

			let mut batches = Vec::<BenchmarkBatch>::new();
			let params = (&config, &whitelist);
			add_benchmarks!(params, batches);

			Ok(batches)
		}
	}
}

struct CheckInherents;

impl cumulus_pallet_parachain_system::CheckInherents<Block> for CheckInherents {
	fn check_inherents(
		block: &Block,
		relay_state_proof: &cumulus_pallet_parachain_system::RelayChainStateProof,
	) -> sp_inherents::CheckInherentsResult {
		let relay_chain_slot = relay_state_proof
			.read_slot()
			.expect("Could not read the relay chain slot from the proof");

		let inherent_data =
			cumulus_primitives_timestamp::InherentDataProvider::from_relay_chain_slot_and_duration(
				relay_chain_slot,
				sp_std::time::Duration::from_secs(6),
			)
			.create_inherent_data()
			.expect("Could not create the timestamp inherent data");

		inherent_data.check_extrinsics(block)
	}
}

cumulus_pallet_parachain_system::register_validate_block! {
	Runtime = Runtime,
	BlockExecutor = cumulus_pallet_aura_ext::BlockExecutor::<Runtime, Executive>,
	CheckInherents = CheckInherents,
}<|MERGE_RESOLUTION|>--- conflicted
+++ resolved
@@ -761,12 +761,8 @@
 		Uniques: pallet_uniques::{Pallet, Call, Storage, Event<T>} = 51,
 		Nfts: pallet_nfts::{Pallet, Call, Storage, Event<T>} = 52,
 		ForeignAssets: pallet_assets::<Instance2>::{Pallet, Call, Storage, Event<T>} = 53,
-<<<<<<< HEAD
-		NftFractionalization: pallet_nft_fractionalization::{Pallet, Call, Storage, Event<T>} = 54,
+		NftFractionalization: pallet_nft_fractionalization::{Pallet, Call, Storage, Event<T>, HoldReason} = 54,
 		BridgeTransfer: pallet_bridge_transfer::{Pallet, Call, Storage, Event<T>} = 55,
-=======
-		NftFractionalization: pallet_nft_fractionalization::{Pallet, Call, Storage, Event<T>, HoldReason} = 54,
->>>>>>> aa147f0c
 	}
 );
 
