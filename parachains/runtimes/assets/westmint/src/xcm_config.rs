--- conflicted
+++ resolved
@@ -210,16 +210,11 @@
 			) |
 			RuntimeCall::Session(pallet_session::Call::purge_keys { .. }) |
 			RuntimeCall::XcmpQueue(..) |
-<<<<<<< HEAD
-			RuntimeCall::Utility(pallet_utility::Call::as_derivative { .. }) |
-=======
-			RuntimeCall::DmpQueue(..) |
 			RuntimeCall::Utility(
 				pallet_utility::Call::as_derivative { .. } |
 				pallet_utility::Call::batch { .. } |
 				pallet_utility::Call::batch_all { .. },
 			) |
->>>>>>> 570b89c3
 			RuntimeCall::Assets(
 				pallet_assets::Call::create { .. } |
 				pallet_assets::Call::force_create { .. } |
