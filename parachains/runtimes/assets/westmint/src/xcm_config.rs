--- conflicted
+++ resolved
@@ -20,14 +20,10 @@
 };
 use frame_support::{
 	match_types, parameter_types,
-<<<<<<< HEAD
 	traits::{
 		ConstU32, Contains, EnsureOrigin, EnsureOriginWithArg, Everything, OriginTrait,
 		PalletInfoAccess,
 	},
-=======
-	traits::{ConstU32, Contains, EnsureOrigin, EnsureOriginWithArg, Everything, Nothing, PalletInfoAccess},
->>>>>>> 4365baa6
 };
 use pallet_xcm::{EnsureXcm, XcmPassthrough};
 use parachains_common::{
@@ -50,11 +46,7 @@
 	WithComputedOrigin,
 };
 use xcm_executor::{
-<<<<<<< HEAD
-	traits::{Convert, ConvertOrigin, JustTry, ShouldExecute},
-=======
-	traits::{Convert, JustTry, WithOriginFilter},
->>>>>>> 4365baa6
+	traits::{Convert, ConvertOrigin, JustTry, ShouldExecute, WithOriginFilter},
 	XcmExecutor,
 };
 
@@ -62,12 +54,7 @@
 	pub const WestendLocation: MultiLocation = MultiLocation::parent();
 	pub RelayNetwork: Option<NetworkId> = Some(NetworkId::Westend);
 	pub RelayChainOrigin: RuntimeOrigin = cumulus_pallet_xcm::Origin::Relay.into();
-<<<<<<< HEAD
-	pub UniversalLocation: InteriorMultiLocation = X2(GlobalConsensus(RelayNetwork::get()), Parachain(ParachainInfo::parachain_id().into()));
-=======
-	pub UniversalLocation: InteriorMultiLocation =
-		X2(GlobalConsensus(RelayNetwork::get().unwrap()), Parachain(ParachainInfo::parachain_id().into()));
->>>>>>> 4365baa6
+	pub UniversalLocation: InteriorMultiLocation = X2(GlobalConsensus(RelayNetwork::get().unwrap()), Parachain(ParachainInfo::parachain_id().into()));
 	pub const Local: MultiLocation = Here.into_location();
 	// todo: accept all instances, perhaps need a type for each instance?
 	pub TrustBackedAssetsPalletLocation: MultiLocation =
@@ -187,6 +174,8 @@
 				frame_system::Call::set_heap_pages { .. } |
 				frame_system::Call::set_code { .. } |
 				frame_system::Call::set_code_without_checks { .. } |
+				// TODO:check-parameter - verify, if we need for production (remark_with_event)
+				frame_system::Call::remark_with_event { .. } |
 				frame_system::Call::kill_prefix { .. },
 			) |
 			RuntimeCall::ParachainSystem(..) |
@@ -268,12 +257,6 @@
 		TakeWeightCredit,
 		// Expected responses are OK.
 		AllowKnownQueryResponses<PolkadotXcm>,
-<<<<<<< HEAD
-		// Subscriptions for version tracking are OK.
-		AllowSubscriptionsFrom<Everything>,
-		// Specific barrier for bridged calls from different globalConsensus/network
-		WithComputedOrigin<BridgedCallsBarrier, UniversalLocation, ConstU32<2>>,
-=======
 		// Allow XCMs with some computed origins to pass through.
 		WithComputedOrigin<
 			(
@@ -283,11 +266,12 @@
 				AllowExplicitUnpaidExecutionFrom<ParentOrParentsPlurality>,
 				// Subscriptions for version tracking are OK.
 				AllowSubscriptionsFrom<Everything>,
+				// Specific barrier for bridged calls from different globalConsensus/network
+				BridgedCallsBarrier,
 			),
 			UniversalLocation,
 			ConstU32<8>,
 		>,
->>>>>>> 4365baa6
 	),
 >;
 
@@ -345,14 +329,9 @@
 	type AssetExchanger = ();
 	type FeeManager = ();
 	type MessageExporter = ();
-<<<<<<< HEAD
 	type UniversalAliases = TrustedBridgedNetworks;
-	type CallDispatcher = RuntimeCall;
-=======
-	type UniversalAliases = Nothing;
 	type CallDispatcher = WithOriginFilter<SafeCallFilter>;
 	type SafeCallFilter = SafeCallFilter;
->>>>>>> 4365baa6
 }
 
 /// Local origins on this chain are allowed to dispatch XCM sends/executions.
