// Copyright (C) 2022 Parity Technologies (UK) Ltd.
// SPDX-License-Identifier: Apache-2.0

// Licensed under the Apache License, Version 2.0 (the "License");
// you may not use this file except in compliance with the License.
// You may obtain a copy of the License at
//
// 	http://www.apache.org/licenses/LICENSE-2.0
//
// Unless required by applicable law or agreed to in writing, software
// distributed under the License is distributed on an "AS IS" BASIS,
// WITHOUT WARRANTIES OR CONDITIONS OF ANY KIND, either express or implied.
// See the License for the specific language governing permissions and
// limitations under the License.

use super::{
<<<<<<< HEAD
	AccountId, AllPalletsWithSystem, AssetIdForTrustBackedAssets, Assets, Authorship, Balance,
	Balances, ForeignAssets, ParachainInfo, ParachainSystem, PolkadotXcm, Runtime, RuntimeCall,
	RuntimeEvent, RuntimeOrigin, TrustBackedAssetsInstance, WeightToFee, XcmpQueue,
};
use frame_support::{
	match_types, parameter_types,
	traits::{
		ConstU32, Contains, ContainsPair, EnsureOrigin, EnsureOriginWithArg, Everything,
		OriginTrait, PalletInfoAccess,
	},
=======
	AccountId, AllPalletsWithSystem, Assets, Authorship, Balance, Balances, ParachainInfo,
	ParachainSystem, PolkadotXcm, Runtime, RuntimeCall, RuntimeEvent, RuntimeOrigin,
	TrustBackedAssetsInstance, WeightToFee, XcmpQueue,
};
use crate::ForeignAssets;
use assets_common::matching::{
	FromSiblingParachain, IsForeignConcreteAsset, StartsWith, StartsWithExplicitGlobalConsensus,
};
use frame_support::{
	match_types, parameter_types,
	traits::{ConstU32, Contains, Everything, Nothing, PalletInfoAccess},
>>>>>>> 018b800e
};
use pallet_xcm::XcmPassthrough;
use parachains_common::{
	impls::ToStakingPot,
	xcm_config::{
		AssetFeeAsExistentialDepositMultiplier, DenyReserveTransferToRelayChain, DenyThenTry,
	},
};
<<<<<<< HEAD
use polkadot_parachain::primitives::{Id as ParaId, Sibling};
use sp_core::Get;
=======
use polkadot_parachain::primitives::Sibling;
>>>>>>> 018b800e
use sp_runtime::traits::ConvertInto;
use xcm::latest::prelude::*;
use xcm_builder::{
	AccountId32Aliases, AllowExplicitUnpaidExecutionFrom, AllowKnownQueryResponses,
<<<<<<< HEAD
	AllowSubscriptionsFrom, AllowTopLevelPaidExecutionFrom, AsPrefixedGeneralIndex,
	ConvertedConcreteId, CurrencyAdapter, EnsureXcmOrigin, FungiblesAdapter, IsConcrete, LocalMint,
	NativeAsset, NoChecking, ParentAsSuperuser, ParentIsPreset, RelayChainAsNative,
	SiblingParachainAsNative, SiblingParachainConvertsVia, SignedAccountId32AsNative,
	SignedToAccountId32, SovereignSignedViaLocation, TakeWeightCredit, UsingComponents,
	WeightInfoBounds, WithComputedOrigin,
};
use xcm_executor::{
	traits::{Convert, ConvertOrigin, Identity, JustTry, ShouldExecute, WithOriginFilter},
	XcmExecutor,
=======
	AllowSubscriptionsFrom, AllowTopLevelPaidExecutionFrom, CurrencyAdapter, EnsureXcmOrigin,
	FungiblesAdapter, IsConcrete, LocalMint, NativeAsset, NoChecking, ParentAsSuperuser,
	ParentIsPreset, RelayChainAsNative, SiblingParachainAsNative, SiblingParachainConvertsVia,
	SignedAccountId32AsNative, SignedToAccountId32, SovereignSignedViaLocation, TakeWeightCredit,
	UsingComponents, WeightInfoBounds, WithComputedOrigin,
>>>>>>> 018b800e
};
use xcm_executor::{traits::WithOriginFilter, XcmExecutor};

parameter_types! {
	pub const WestendLocation: MultiLocation = MultiLocation::parent();
	pub RelayNetwork: Option<NetworkId> = Some(NetworkId::Westend);
	pub RelayChainOrigin: RuntimeOrigin = cumulus_pallet_xcm::Origin::Relay.into();
	pub UniversalLocation: InteriorMultiLocation =
		X2(GlobalConsensus(RelayNetwork::get().unwrap()), Parachain(ParachainInfo::parachain_id().into()));
<<<<<<< HEAD
	pub const Local: MultiLocation = Here.into_location();
	// todo: accept all instances, perhaps need a type for each instance?
=======
	pub UniversalLocationNetworkId: NetworkId = UniversalLocation::get().global_consensus().unwrap();
>>>>>>> 018b800e
	pub TrustBackedAssetsPalletLocation: MultiLocation =
		PalletInstance(<Assets as PalletInfoAccess>::index() as u8).into();
	pub CheckingAccount: AccountId = PolkadotXcm::check_account();
}

/// Type for specifying how a `MultiLocation` can be converted into an `AccountId`. This is used
/// when determining ownership of accounts for asset transacting and when attempting to use XCM
/// `Transact` in order to determine the dispatch Origin.
pub type LocationToAccountId = (
	// The parent (Relay-chain) origin converts to the parent `AccountId`.
	ParentIsPreset<AccountId>,
	// Sibling parachain origins convert to AccountId via the `ParaId::into`.
	SiblingParachainConvertsVia<Sibling, AccountId>,
	// Straight up local `AccountId32` origins just alias directly to `AccountId`.
	AccountId32Aliases<RelayNetwork, AccountId>,
);

/// Means for transacting the native currency on this chain.
pub type CurrencyTransactor = CurrencyAdapter<
	// Use this currency:
	Balances,
	// Use this currency when it is a fungible asset matching the given location or name:
	IsConcrete<WestendLocation>,
	// Convert an XCM MultiLocation into a local account id:
	LocationToAccountId,
	// Our chain's account ID type (we can't get away without mentioning it explicitly):
	AccountId,
	// We don't track any teleports of `Balances`.
	(),
>;

/// `AssetId/Balance` converter for `TrustBackedAssets`
pub type TrustBackedAssetsConvertedConcreteId =
	assets_common::TrustBackedAssetsConvertedConcreteId<TrustBackedAssetsPalletLocation, Balance>;

/// Means for transacting assets besides the native currency on this chain.
pub type FungiblesTransactor = FungiblesAdapter<
	// Use this fungibles implementation:
	Assets,
	// Use this currency when it is a fungible asset matching the given location or name:
	TrustBackedAssetsConvertedConcreteId,
	// Convert an XCM MultiLocation into a local account id:
	LocationToAccountId,
	// Our chain's account ID type (we can't get away without mentioning it explicitly):
	AccountId,
	// We only want to allow teleports of known assets. We use non-zero issuance as an indication
	// that this asset is known.
	LocalMint<parachains_common::impls::NonZeroIssuance<AccountId, Assets>>, // todo: accept all instances
	// The account to use for tracking teleports.
	CheckingAccount,
>;

<<<<<<< HEAD
=======
/// `AssetId/Balance` converter for `TrustBackedAssets`
pub type ForeignAssetsConvertedConcreteId = assets_common::ForeignAssetsConvertedConcreteId<
	(
		// Ignore `TrustBackedAssets` explicitly
		StartsWith<TrustBackedAssetsPalletLocation>,
		// Ignore asset which starts explicitly with our `GlobalConsensus(NetworkId)`, means:
		// - foreign assets from our consensus should be: `MultiLocation {parent: 1, X*(Parachain(xyz))}
		// - foreign assets outside our consensus with the same `GlobalConsensus(NetworkId)` wont be accepted here
		StartsWithExplicitGlobalConsensus<UniversalLocationNetworkId>,
	),
	Balance,
>;

>>>>>>> 018b800e
/// Means for transacting foreign assets from different global consensus.
pub type ForeignFungiblesTransactor = FungiblesAdapter<
	// Use this fungibles implementation:
	ForeignAssets,
	// Use this currency when it is a fungible asset matching the given location or name:
<<<<<<< HEAD
	ConvertedConcreteId<MultiLocationForAssetId, Balance, Identity, JustTry>,
=======
	ForeignAssetsConvertedConcreteId,
>>>>>>> 018b800e
	// Convert an XCM MultiLocation into a local account id:
	LocationToAccountId,
	// Our chain's account ID type (we can't get away without mentioning it explicitly):
	AccountId,
	// TODO:check-parameter - no teleports
	NoChecking,
	// The account to use for tracking teleports.
	CheckingAccount,
>;

/// Means for transacting assets on this chain.
<<<<<<< HEAD
// TODO:check-paramter - FungiblesTransactor cannot be in the middle, because stops tuple execution, check/fix?
// TODO:check-paramter - possible bug for matches_fungibles and return error and tuple processing?
pub type AssetTransactors = (CurrencyTransactor, ForeignFungiblesTransactor, FungiblesTransactor);
=======
pub type AssetTransactors = (CurrencyTransactor, FungiblesTransactor, ForeignFungiblesTransactor);
>>>>>>> 018b800e

/// This is the type we use to convert an (incoming) XCM origin into a local `Origin` instance,
/// ready for dispatching a transaction with Xcm's `Transact`. There is an `OriginKind` which can
/// biases the kind of local `Origin` it will become.
pub type XcmOriginToTransactDispatchOrigin = (
	// Sovereign account converter; this attempts to derive an `AccountId` from the origin location
	// using `LocationToAccountId` and then turn that into the usual `Signed` origin. Useful for
	// foreign chains who want to have a local sovereign account on this chain which they control.
	SovereignSignedViaLocation<LocationToAccountId, RuntimeOrigin>,
	// Native converter for Relay-chain (Parent) location; will convert to a `Relay` origin when
	// recognised.
	RelayChainAsNative<RelayChainOrigin, RuntimeOrigin>,
	// Native converter for sibling Parachains; will convert to a `SiblingPara` origin when
	// recognised.
	SiblingParachainAsNative<cumulus_pallet_xcm::Origin, RuntimeOrigin>,
	// Superuser converter for the Relay-chain (Parent) location. This will allow it to issue a
	// transaction from the Root origin.
	ParentAsSuperuser<RuntimeOrigin>,
	// Native signed account converter; this just converts an `AccountId32` origin into a normal
	// `RuntimeOrigin::Signed` origin of the same 32-byte value.
	SignedAccountId32AsNative<RelayNetwork, RuntimeOrigin>,
	// Xcm origins can be represented natively under the Xcm pallet's Xcm origin.
	XcmPassthrough<RuntimeOrigin>,
	// TODO:check-parameter - find a better solution
	// Bridged account origins from different globalConsensus converts as SovereignAccount
	BridgedSignedAccountId32AsNative<LocationToAccountId, RuntimeOrigin, TrustedBridgedNetworks>,
	// TODO: add here alternative for BridgedRelayChainAs... or BridgedParachainAs...
);

parameter_types! {
	pub const MaxInstructions: u32 = 100;
	pub const MaxAssetsIntoHolding: u32 = 64;
	pub XcmAssetFeesReceiver: Option<AccountId> = Authorship::author();
}

match_types! {
	pub type ParentOrParentsPlurality: impl Contains<MultiLocation> = {
		MultiLocation { parents: 1, interior: Here } |
		MultiLocation { parents: 1, interior: X1(Plurality { .. }) }
	};
}
/// A call filter for the XCM Transact instruction. This is a temporary measure until we properly
/// account for proof size weights.
///
/// Calls that are allowed through this filter must:
/// 1. Have a fixed weight;
/// 2. Cannot lead to another call being made;
/// 3. Have a defined proof size weight, e.g. no unbounded vecs in call parameters.
pub struct SafeCallFilter;
impl Contains<RuntimeCall> for SafeCallFilter {
	fn contains(call: &RuntimeCall) -> bool {
		#[cfg(feature = "runtime-benchmarks")]
		{
			if matches!(call, RuntimeCall::System(frame_system::Call::remark_with_event { .. })) {
				return true
			}
		}

		match call {
			RuntimeCall::PolkadotXcm(pallet_xcm::Call::force_xcm_version { .. }) |
			RuntimeCall::System(
				frame_system::Call::set_heap_pages { .. } |
				frame_system::Call::set_code { .. } |
				frame_system::Call::set_code_without_checks { .. } |
				// TODO:check-parameter - verify, if we need for production (remark_with_event)
				frame_system::Call::remark_with_event { .. } |
				frame_system::Call::kill_prefix { .. },
			) |
			RuntimeCall::ParachainSystem(..) |
			RuntimeCall::Timestamp(..) |
			RuntimeCall::Balances(..) |
			RuntimeCall::CollatorSelection(
				pallet_collator_selection::Call::set_desired_candidates { .. } |
				pallet_collator_selection::Call::set_candidacy_bond { .. } |
				pallet_collator_selection::Call::register_as_candidate { .. } |
				pallet_collator_selection::Call::leave_intent { .. },
			) |
			RuntimeCall::Session(pallet_session::Call::purge_keys { .. }) |
			RuntimeCall::XcmpQueue(..) |
			RuntimeCall::DmpQueue(..) |
			RuntimeCall::Utility(
				pallet_utility::Call::as_derivative { .. } |
				pallet_utility::Call::batch { .. } |
				pallet_utility::Call::batch_all { .. },
			) |
			RuntimeCall::Assets(
				pallet_assets::Call::create { .. } |
				pallet_assets::Call::force_create { .. } |
				pallet_assets::Call::start_destroy { .. } |
				pallet_assets::Call::destroy_accounts { .. } |
				pallet_assets::Call::destroy_approvals { .. } |
				pallet_assets::Call::finish_destroy { .. } |
				pallet_assets::Call::mint { .. } |
				pallet_assets::Call::burn { .. } |
				pallet_assets::Call::transfer { .. } |
				pallet_assets::Call::transfer_keep_alive { .. } |
				pallet_assets::Call::force_transfer { .. } |
				pallet_assets::Call::freeze { .. } |
				pallet_assets::Call::thaw { .. } |
				pallet_assets::Call::freeze_asset { .. } |
				pallet_assets::Call::thaw_asset { .. } |
				pallet_assets::Call::transfer_ownership { .. } |
				pallet_assets::Call::set_team { .. } |
				pallet_assets::Call::clear_metadata { .. } |
				pallet_assets::Call::force_clear_metadata { .. } |
				pallet_assets::Call::force_asset_status { .. } |
				pallet_assets::Call::approve_transfer { .. } |
				pallet_assets::Call::cancel_approval { .. } |
				pallet_assets::Call::force_cancel_approval { .. } |
				pallet_assets::Call::transfer_approved { .. } |
				pallet_assets::Call::touch { .. } |
				pallet_assets::Call::refund { .. },
			) |
			RuntimeCall::ForeignAssets(
				/* avoided: mint, burn */
				pallet_assets::Call::create { .. } |
				pallet_assets::Call::force_create { .. } |
				pallet_assets::Call::start_destroy { .. } |
				pallet_assets::Call::destroy_accounts { .. } |
				pallet_assets::Call::destroy_approvals { .. } |
				pallet_assets::Call::finish_destroy { .. } |
				pallet_assets::Call::transfer { .. } |
				pallet_assets::Call::transfer_keep_alive { .. } |
				pallet_assets::Call::force_transfer { .. } |
				pallet_assets::Call::freeze { .. } |
				pallet_assets::Call::thaw { .. } |
				pallet_assets::Call::freeze_asset { .. } |
				pallet_assets::Call::thaw_asset { .. } |
				pallet_assets::Call::transfer_ownership { .. } |
				pallet_assets::Call::set_team { .. } |
				pallet_assets::Call::set_metadata { .. } |
				pallet_assets::Call::clear_metadata { .. } |
				pallet_assets::Call::force_clear_metadata { .. } |
				pallet_assets::Call::force_asset_status { .. } |
				pallet_assets::Call::approve_transfer { .. } |
				pallet_assets::Call::cancel_approval { .. } |
				pallet_assets::Call::force_cancel_approval { .. } |
				pallet_assets::Call::transfer_approved { .. } |
				pallet_assets::Call::touch { .. } |
				pallet_assets::Call::refund { .. },
			) |
			RuntimeCall::Uniques(
				pallet_uniques::Call::create { .. } |
				pallet_uniques::Call::force_create { .. } |
				pallet_uniques::Call::destroy { .. } |
				pallet_uniques::Call::mint { .. } |
				pallet_uniques::Call::burn { .. } |
				pallet_uniques::Call::transfer { .. } |
				pallet_uniques::Call::freeze { .. } |
				pallet_uniques::Call::thaw { .. } |
				pallet_uniques::Call::freeze_collection { .. } |
				pallet_uniques::Call::thaw_collection { .. } |
				pallet_uniques::Call::transfer_ownership { .. } |
				pallet_uniques::Call::set_team { .. } |
				pallet_uniques::Call::approve_transfer { .. } |
				pallet_uniques::Call::cancel_approval { .. } |
				pallet_uniques::Call::force_item_status { .. } |
				pallet_uniques::Call::set_attribute { .. } |
				pallet_uniques::Call::clear_attribute { .. } |
				pallet_uniques::Call::set_metadata { .. } |
				pallet_uniques::Call::clear_metadata { .. } |
				pallet_uniques::Call::set_collection_metadata { .. } |
				pallet_uniques::Call::clear_collection_metadata { .. } |
				pallet_uniques::Call::set_accept_ownership { .. } |
				pallet_uniques::Call::set_collection_max_supply { .. } |
				pallet_uniques::Call::set_price { .. } |
				pallet_uniques::Call::buy_item { .. },
			) => true,
			_ => false,
		}
	}
}

pub type Barrier = DenyThenTry<
	DenyReserveTransferToRelayChain,
	(
		TakeWeightCredit,
		// Expected responses are OK.
		AllowKnownQueryResponses<PolkadotXcm>,
		// Allow XCMs with some computed origins to pass through.
		WithComputedOrigin<
			(
				// If the message is one that immediately attemps to pay for execution, then allow it.
				AllowTopLevelPaidExecutionFrom<Everything>,
				// Parent or its plurality (i.e. governance bodies) gets free execution.
				AllowExplicitUnpaidExecutionFrom<ParentOrParentsPlurality>,
				// Subscriptions for version tracking are OK.
				AllowSubscriptionsFrom<Everything>,
				// Specific barrier for bridged calls from different globalConsensus/network
				BridgedCallsBarrier,
			),
			UniversalLocation,
			ConstU32<8>,
		>,
	),
>;

pub type AssetFeeAsExistentialDepositMultiplierFeeCharger = AssetFeeAsExistentialDepositMultiplier<
	Runtime,
	WeightToFee,
	pallet_assets::BalanceToAssetBalance<Balances, Runtime, ConvertInto, TrustBackedAssetsInstance>,
	TrustBackedAssetsInstance,
>;

pub struct XcmConfig;
impl xcm_executor::Config for XcmConfig {
	type RuntimeCall = RuntimeCall;
	type XcmSender = XcmRouter;
	type AssetTransactor = AssetTransactors;
	type OriginConverter = XcmOriginToTransactDispatchOrigin;
	// Westmint is acting _as_ a reserve location for WND and assets created under `pallet-assets`.
	// For WND, users must use teleport where allowed (e.g. with the Relay Chain).
<<<<<<< HEAD
	type IsReserve =
		ConcreteFungibleAssetsFromTrustedBridgedReserves<TrustedBridgedReserveLocations>;
	type IsTeleporter = NativeAsset; // <- should be enough to allow teleportation of WND
=======
	type IsReserve = ();
	// We allow:
	// - teleportation of WND
	// - teleportation of sibling parachain's assets (as ForeignCreators)
	type IsTeleporter = (
		NativeAsset,
		IsForeignConcreteAsset<FromSiblingParachain<parachain_info::Pallet<Runtime>>>,
	);
>>>>>>> 018b800e
	type UniversalLocation = UniversalLocation;
	type Barrier = Barrier;
	type Weigher = WeightInfoBounds<
		crate::weights::xcm::WestmintXcmWeight<RuntimeCall>,
		RuntimeCall,
		MaxInstructions,
	>;
	type Trader = (
		UsingComponents<WeightToFee, WestendLocation, AccountId, Balances, ToStakingPot<Runtime>>,
		cumulus_primitives_utility::TakeFirstAssetTrader<
			AccountId,
			AssetFeeAsExistentialDepositMultiplierFeeCharger,
			TrustBackedAssetsConvertedConcreteId,
			Assets,
			cumulus_primitives_utility::XcmFeesTo32ByteAccount<
				FungiblesTransactor,
				AccountId,
				XcmAssetFeesReceiver,
			>,
		>,
	);
	type ResponseHandler = PolkadotXcm;
	type AssetTrap = PolkadotXcm;
	type AssetClaims = PolkadotXcm;
	type SubscriptionService = PolkadotXcm;
	type PalletInstancesInfo = AllPalletsWithSystem;
	type MaxAssetsIntoHolding = MaxAssetsIntoHolding;
	type AssetLocker = ();
	type AssetExchanger = ();
	type FeeManager = ();
	type MessageExporter = ();
	type UniversalAliases = TrustedBridgedNetworks;
	type CallDispatcher = WithOriginFilter<SafeCallFilter>;
	type SafeCallFilter = SafeCallFilter;
}

/// Local origins on this chain are allowed to dispatch XCM sends/executions.
pub type LocalOriginToLocation = SignedToAccountId32<RuntimeOrigin, AccountId, RelayNetwork>;

/// The means for routing XCM messages which are not for local execution into the right message
/// queues.
pub type XcmRouter = (
	// Two routers - use UMP to communicate with the relay chain:
	cumulus_primitives_utility::ParentAsUmp<ParachainSystem, PolkadotXcm, ()>,
	// ..and XCMP to communicate with the sibling chains.
	XcmpQueue,
);

#[cfg(feature = "runtime-benchmarks")]
parameter_types! {
	pub ReachableDest: Option<MultiLocation> = Some(Parent.into());
}

impl pallet_xcm::Config for Runtime {
	type RuntimeEvent = RuntimeEvent;
	type SendXcmOrigin = EnsureXcmOrigin<RuntimeOrigin, LocalOriginToLocation>;
	type XcmRouter = XcmRouter;
	type ExecuteXcmOrigin = EnsureXcmOrigin<RuntimeOrigin, LocalOriginToLocation>;
	type XcmExecuteFilter = Everything;
	type XcmExecutor = XcmExecutor<XcmConfig>;
	type XcmTeleportFilter = Everything;
	type XcmReserveTransferFilter = Everything;
	type Weigher = WeightInfoBounds<
		crate::weights::xcm::WestmintXcmWeight<RuntimeCall>,
		RuntimeCall,
		MaxInstructions,
	>;
	type UniversalLocation = UniversalLocation;
	type RuntimeOrigin = RuntimeOrigin;
	type RuntimeCall = RuntimeCall;
	const VERSION_DISCOVERY_QUEUE_SIZE: u32 = 100;
	type AdvertisedXcmVersion = pallet_xcm::CurrentXcmVersion;
	type Currency = Balances;
	type CurrencyMatcher = ();
	type TrustedLockers = ();
	type SovereignAccountOf = LocationToAccountId;
	type MaxLockers = ConstU32<8>;
	type WeightInfo = crate::weights::pallet_xcm::WeightInfo<Runtime>;
	#[cfg(feature = "runtime-benchmarks")]
	type ReachableDest = ReachableDest;
}

impl cumulus_pallet_xcm::Config for Runtime {
	type RuntimeEvent = RuntimeEvent;
	type XcmExecutor = XcmExecutor<XcmConfig>;
}

pub type ForeignCreatorsSovereignAccountOf = (
	SiblingParachainConvertsVia<Sibling, AccountId>,
	AccountId32Aliases<RelayNetwork, AccountId>,
	ParentIsPreset<AccountId>,
);

/// Simple conversion of `u32` into an `AssetId` for use in benchmarking.
pub struct XcmBenchmarkHelper;
#[cfg(feature = "runtime-benchmarks")]
use pallet_assets::BenchmarkHelper;

#[cfg(feature = "runtime-benchmarks")]
impl BenchmarkHelper<MultiLocation> for XcmBenchmarkHelper {
	fn create_asset_id_parameter(id: u32) -> MultiLocation {
		MultiLocation { parents: 1, interior: X1(Parachain(id)) }
	}
}

parameter_types! {
	// TODO:check-parameter - join all together in one on-chain cfg (statemine/t, eth(chain_ids), ...)

	// TODO:check-parameter - add new pallet and persist/manage this via governance?
	// Means, that we accept some `GlobalConsensus` from some `MultiLocation` (which is supposed to be our bridge-hub)
	pub TrustedBridgedNetworks: sp_std::vec::Vec<(MultiLocation, Junction)> = sp_std::vec![
		(MultiLocation { parents: 1, interior: X1(Parachain(1014)) }, GlobalConsensus(NetworkId::Rococo))
	];
	// TODO:check-parameter - add new pallet and persist/manage this via governance?
	// TODO:check-parameter - we specify here just trusted location, we can extend this with some AssetFilter patterns to trust only to several assets
	pub TrustedBridgedReserveLocations: sp_std::vec::Vec<MultiLocation> = sp_std::vec![
		// TODO:check-parameter - tmp values that cover local/live Rococo/Wococo run
		MultiLocation { parents: 2, interior: X2(GlobalConsensus(Rococo), Parachain(1000)) },
		MultiLocation { parents: 2, interior: X2(GlobalConsensus(Kusama), Parachain(1000)) },
		MultiLocation { parents: 2, interior: X2(GlobalConsensus(Rococo), Parachain(1015)) },
		MultiLocation { parents: 2, interior: X2(GlobalConsensus(Kusama), Parachain(1015)) },
	];
}

impl Contains<(MultiLocation, Junction)> for TrustedBridgedNetworks {
	fn contains(t: &(MultiLocation, Junction)) -> bool {
		Self::get().contains(t)
	}
}

impl Contains<MultiLocation> for TrustedBridgedReserveLocations {
	fn contains(t: &MultiLocation) -> bool {
		Self::get().contains(t)
	}
}

pub type BridgedCallsBarrier = (
	// TODO:check-parameter - verify, if we need for production (usefull at least for testing connection in production)
	AllowExecutionForTrapFrom<Everything>,
	// TODO:check-parameter - verify, if we need for production
	AllowExecutionForTransactFrom<Everything>,
	// TODO:check-parameter - setup fess
	// TODO:check-parameter - change Everything to some Contains with trusted BridgeHub configuration
	// Configured trusted BridgeHub gets free execution.
	AllowExplicitUnpaidExecutionFrom<Everything>,
	// Expected responses are OK.
	AllowKnownQueryResponses<PolkadotXcm>,
	// Subscriptions for version tracking are OK.
	AllowSubscriptionsFrom<Everything>,
);

/// Asset filter that allows all assets from trusted bridge location
pub struct ConcreteFungibleAssetsFromTrustedBridgedReserves<TrustedReserverLocations>(
	sp_std::marker::PhantomData<TrustedReserverLocations>,
);
impl<TrustedReserverLocations: Contains<MultiLocation>> ContainsPair<MultiAsset, MultiLocation>
	for ConcreteFungibleAssetsFromTrustedBridgedReserves<TrustedReserverLocations>
{
	fn contains(asset: &MultiAsset, origin: &MultiLocation) -> bool {
		log::trace!(
			target: "xcm::barriers",
			"ConcreteFungibleAssetsFromTrustedBridgedReserves origin: {:?}, asset: {:?}",
			origin, asset,
		);
		if !TrustedReserverLocations::contains(origin) {
			return false
		}
		// TODO:check-parameter - better assets filtering
		matches!(asset, MultiAsset { id: AssetId::Concrete(_), fun: Fungible(_) })
	}
}

pub struct AllowExecutionForTrapFrom<T>(sp_std::marker::PhantomData<T>);
impl<T: Contains<MultiLocation>> ShouldExecute for AllowExecutionForTrapFrom<T> {
	fn should_execute<RuntimeCall>(
		origin: &MultiLocation,
		instructions: &mut [Instruction<RuntimeCall>],
		max_weight: xcm::latest::Weight,
		_weight_credit: &mut xcm::latest::Weight,
	) -> Result<(), ()> {
		log::warn!(
			target: "xcm::barriers",
			"(TODO:remove-in-production) AllowExecutionForTrapFrom origin: {:?}, instructions: {:?}, max_weight: {:?}, weight_credit: {:?}",
			origin, instructions, max_weight, _weight_credit,
		);

		match instructions.first() {
			Some(Trap { .. }) => Ok(()),
			_ => Err(()),
		}
	}
}

pub struct AllowExecutionForTransactFrom<T>(sp_std::marker::PhantomData<T>);
impl<T: Contains<MultiLocation>> ShouldExecute for AllowExecutionForTransactFrom<T> {
	fn should_execute<RuntimeCall>(
		origin: &MultiLocation,
		instructions: &mut [Instruction<RuntimeCall>],
		max_weight: xcm::latest::Weight,
		_weight_credit: &mut xcm::latest::Weight,
	) -> Result<(), ()> {
		log::error!(
			target: "xcm::barriers",
			"(TODO:change/remove-in-production) AllowExecutionForTransactFrom origin: {:?}, instructions: {:?}, max_weight: {:?}, weight_credit: {:?}",
			origin, instructions, max_weight, _weight_credit,
		);

		match instructions.first() {
			// TODO:check-parameter - filter just remark/remark_with_event
			Some(Transact { .. }) => Ok(()),
			_ => Err(()),
		}
	}
}

pub struct BridgedSignedAccountId32AsNative<LocationConverter, RuntimeOrigin, BridgedNetworks>(
	sp_std::marker::PhantomData<(LocationConverter, RuntimeOrigin, BridgedNetworks)>,
);
impl<
		LocationConverter: Convert<MultiLocation, RuntimeOrigin::AccountId>,
		RuntimeOrigin: OriginTrait,
		BridgedNetworks: Get<sp_std::vec::Vec<(MultiLocation, Junction)>>,
	> ConvertOrigin<RuntimeOrigin>
	for BridgedSignedAccountId32AsNative<LocationConverter, RuntimeOrigin, BridgedNetworks>
where
	RuntimeOrigin::AccountId: Clone,
{
	fn convert_origin(
		origin: impl Into<MultiLocation>,
		kind: OriginKind,
	) -> Result<RuntimeOrigin, MultiLocation> {
		let origin = origin.into();
		log::trace!(
			target: "xcm::origin_conversion",
			"BridgedSignedAccountId32AsNative origin: {:?}, kind: {:?}",
			origin, kind,
		);
		if let OriginKind::SovereignAccount = kind {
			match origin {
				// this represents remote relaychain
				MultiLocation {
					parents: 2,
					interior:
						X2(
							GlobalConsensus(remote_network),
							AccountId32 { network: _network, id: _id },
						),
				} |
				// this represents remote parachain
				MultiLocation {
					parents: 2,
					interior:
					X3(
						GlobalConsensus(remote_network),
						Parachain(_),
						AccountId32 { network: _network, id: _id },
					),
				} => {
					// TODO:check-parameter - hack - configured local bridge-hub behaves on behalf of any origin from configured bridged network (just to pass Transact/System::remark_with_event - ensure_signed)
					// find configured local bridge_hub for remote network
					let bridge_hub_location = BridgedNetworks::get()
						.iter()
						.find(|(_, configured_bridged_network)| match configured_bridged_network {
							GlobalConsensus(bridged_network) => bridged_network.eq(&remote_network),
							_ => false,
						})
						.map(|(bridge_hub_location, _)| bridge_hub_location.clone());

					// try to convert local bridge-hub location
					match bridge_hub_location {
						Some(bridge_hub_location) => {
							let new_origin = bridge_hub_location;
							log::error!(
								target: "xcm::origin_conversion",
								"BridgedSignedAccountId32AsNative replacing origin: {:?} to new_origin: {:?}, kind: {:?}",
								origin, new_origin, kind,
							);
							let location = LocationConverter::convert(new_origin)?;
							Ok(RuntimeOrigin::signed(location).into())
						},
						_ => Err(origin),
					}
				},
				_ => Err(origin),
			}
		} else {
			Err(origin)
		}
	}
}<|MERGE_RESOLUTION|>--- conflicted
+++ resolved
@@ -14,30 +14,16 @@
 // limitations under the License.
 
 use super::{
-<<<<<<< HEAD
-	AccountId, AllPalletsWithSystem, AssetIdForTrustBackedAssets, Assets, Authorship, Balance,
-	Balances, ForeignAssets, ParachainInfo, ParachainSystem, PolkadotXcm, Runtime, RuntimeCall,
-	RuntimeEvent, RuntimeOrigin, TrustBackedAssetsInstance, WeightToFee, XcmpQueue,
-};
-use frame_support::{
-	match_types, parameter_types,
-	traits::{
-		ConstU32, Contains, ContainsPair, EnsureOrigin, EnsureOriginWithArg, Everything,
-		OriginTrait, PalletInfoAccess,
-	},
-=======
-	AccountId, AllPalletsWithSystem, Assets, Authorship, Balance, Balances, ParachainInfo,
-	ParachainSystem, PolkadotXcm, Runtime, RuntimeCall, RuntimeEvent, RuntimeOrigin,
+	AccountId, AllPalletsWithSystem, Assets, Authorship, Balance, Balances, ForeignAssets,
+	ParachainInfo, ParachainSystem, PolkadotXcm, Runtime, RuntimeCall, RuntimeEvent, RuntimeOrigin,
 	TrustBackedAssetsInstance, WeightToFee, XcmpQueue,
 };
-use crate::ForeignAssets;
 use assets_common::matching::{
 	FromSiblingParachain, IsForeignConcreteAsset, StartsWith, StartsWithExplicitGlobalConsensus,
 };
 use frame_support::{
 	match_types, parameter_types,
-	traits::{ConstU32, Contains, Everything, Nothing, PalletInfoAccess},
->>>>>>> 018b800e
+	traits::{ConstU32, Contains, ContainsPair, Everything, OriginTrait, PalletInfoAccess},
 };
 use pallet_xcm::XcmPassthrough;
 use parachains_common::{
@@ -46,36 +32,22 @@
 		AssetFeeAsExistentialDepositMultiplier, DenyReserveTransferToRelayChain, DenyThenTry,
 	},
 };
-<<<<<<< HEAD
-use polkadot_parachain::primitives::{Id as ParaId, Sibling};
+use polkadot_parachain::primitives::Sibling;
 use sp_core::Get;
-=======
-use polkadot_parachain::primitives::Sibling;
->>>>>>> 018b800e
 use sp_runtime::traits::ConvertInto;
 use xcm::latest::prelude::*;
 use xcm_builder::{
 	AccountId32Aliases, AllowExplicitUnpaidExecutionFrom, AllowKnownQueryResponses,
-<<<<<<< HEAD
-	AllowSubscriptionsFrom, AllowTopLevelPaidExecutionFrom, AsPrefixedGeneralIndex,
-	ConvertedConcreteId, CurrencyAdapter, EnsureXcmOrigin, FungiblesAdapter, IsConcrete, LocalMint,
-	NativeAsset, NoChecking, ParentAsSuperuser, ParentIsPreset, RelayChainAsNative,
-	SiblingParachainAsNative, SiblingParachainConvertsVia, SignedAccountId32AsNative,
-	SignedToAccountId32, SovereignSignedViaLocation, TakeWeightCredit, UsingComponents,
-	WeightInfoBounds, WithComputedOrigin,
-};
-use xcm_executor::{
-	traits::{Convert, ConvertOrigin, Identity, JustTry, ShouldExecute, WithOriginFilter},
-	XcmExecutor,
-=======
 	AllowSubscriptionsFrom, AllowTopLevelPaidExecutionFrom, CurrencyAdapter, EnsureXcmOrigin,
 	FungiblesAdapter, IsConcrete, LocalMint, NativeAsset, NoChecking, ParentAsSuperuser,
 	ParentIsPreset, RelayChainAsNative, SiblingParachainAsNative, SiblingParachainConvertsVia,
 	SignedAccountId32AsNative, SignedToAccountId32, SovereignSignedViaLocation, TakeWeightCredit,
 	UsingComponents, WeightInfoBounds, WithComputedOrigin,
->>>>>>> 018b800e
 };
-use xcm_executor::{traits::WithOriginFilter, XcmExecutor};
+use xcm_executor::{
+	traits::{Convert, ConvertOrigin, ShouldExecute, WithOriginFilter},
+	XcmExecutor,
+};
 
 parameter_types! {
 	pub const WestendLocation: MultiLocation = MultiLocation::parent();
@@ -83,12 +55,7 @@
 	pub RelayChainOrigin: RuntimeOrigin = cumulus_pallet_xcm::Origin::Relay.into();
 	pub UniversalLocation: InteriorMultiLocation =
 		X2(GlobalConsensus(RelayNetwork::get().unwrap()), Parachain(ParachainInfo::parachain_id().into()));
-<<<<<<< HEAD
-	pub const Local: MultiLocation = Here.into_location();
-	// todo: accept all instances, perhaps need a type for each instance?
-=======
 	pub UniversalLocationNetworkId: NetworkId = UniversalLocation::get().global_consensus().unwrap();
->>>>>>> 018b800e
 	pub TrustBackedAssetsPalletLocation: MultiLocation =
 		PalletInstance(<Assets as PalletInfoAccess>::index() as u8).into();
 	pub CheckingAccount: AccountId = PolkadotXcm::check_account();
@@ -141,8 +108,6 @@
 	CheckingAccount,
 >;
 
-<<<<<<< HEAD
-=======
 /// `AssetId/Balance` converter for `TrustBackedAssets`
 pub type ForeignAssetsConvertedConcreteId = assets_common::ForeignAssetsConvertedConcreteId<
 	(
@@ -156,17 +121,12 @@
 	Balance,
 >;
 
->>>>>>> 018b800e
 /// Means for transacting foreign assets from different global consensus.
 pub type ForeignFungiblesTransactor = FungiblesAdapter<
 	// Use this fungibles implementation:
 	ForeignAssets,
 	// Use this currency when it is a fungible asset matching the given location or name:
-<<<<<<< HEAD
-	ConvertedConcreteId<MultiLocationForAssetId, Balance, Identity, JustTry>,
-=======
 	ForeignAssetsConvertedConcreteId,
->>>>>>> 018b800e
 	// Convert an XCM MultiLocation into a local account id:
 	LocationToAccountId,
 	// Our chain's account ID type (we can't get away without mentioning it explicitly):
@@ -178,13 +138,7 @@
 >;
 
 /// Means for transacting assets on this chain.
-<<<<<<< HEAD
-// TODO:check-paramter - FungiblesTransactor cannot be in the middle, because stops tuple execution, check/fix?
-// TODO:check-paramter - possible bug for matches_fungibles and return error and tuple processing?
-pub type AssetTransactors = (CurrencyTransactor, ForeignFungiblesTransactor, FungiblesTransactor);
-=======
 pub type AssetTransactors = (CurrencyTransactor, FungiblesTransactor, ForeignFungiblesTransactor);
->>>>>>> 018b800e
 
 /// This is the type we use to convert an (incoming) XCM origin into a local `Origin` instance,
 /// ready for dispatching a transaction with Xcm's `Transact`. There is an `OriginKind` which can
@@ -397,12 +351,8 @@
 	type OriginConverter = XcmOriginToTransactDispatchOrigin;
 	// Westmint is acting _as_ a reserve location for WND and assets created under `pallet-assets`.
 	// For WND, users must use teleport where allowed (e.g. with the Relay Chain).
-<<<<<<< HEAD
 	type IsReserve =
 		ConcreteFungibleAssetsFromTrustedBridgedReserves<TrustedBridgedReserveLocations>;
-	type IsTeleporter = NativeAsset; // <- should be enough to allow teleportation of WND
-=======
-	type IsReserve = ();
 	// We allow:
 	// - teleportation of WND
 	// - teleportation of sibling parachain's assets (as ForeignCreators)
@@ -410,7 +360,6 @@
 		NativeAsset,
 		IsForeignConcreteAsset<FromSiblingParachain<parachain_info::Pallet<Runtime>>>,
 	);
->>>>>>> 018b800e
 	type UniversalLocation = UniversalLocation;
 	type Barrier = Barrier;
 	type Weigher = WeightInfoBounds<
