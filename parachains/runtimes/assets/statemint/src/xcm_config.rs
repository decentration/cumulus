--- conflicted
+++ resolved
@@ -14,15 +14,9 @@
 // limitations under the License.
 
 use super::{
-<<<<<<< HEAD
-	AccountId, AllPalletsWithSystem, AssetId, Assets, Authorship, Balance, Balances, ParachainInfo,
-	ParachainSystem, PolkadotXcm, Runtime, RuntimeCall, RuntimeEvent, RuntimeOrigin,
-	TrustBackedAssetsInstance, WeightToFee, XcmpQueue,
-=======
 	AccountId, AllPalletsWithSystem, AssetIdForTrustBackedAssets, Assets, Authorship, Balance,
 	Balances, ParachainInfo, ParachainSystem, PolkadotXcm, Runtime, RuntimeCall, RuntimeEvent,
 	RuntimeOrigin, TrustBackedAssetsInstance, WeightToFee, XcmpQueue,
->>>>>>> b3224825
 };
 use frame_support::{
 	match_types, parameter_types,
@@ -96,11 +90,6 @@
 	Assets,
 	// Use this currency when it is a fungible asset matching the given location or name:
 	ConvertedConcreteId<
-<<<<<<< HEAD
-		AssetId,
-		Balance,
-		AsPrefixedGeneralIndex<TrustBackedAssetsPalletLocation, AssetId, JustTry>,
-=======
 		AssetIdForTrustBackedAssets,
 		Balance,
 		AsPrefixedGeneralIndex<
@@ -108,7 +97,6 @@
 			AssetIdForTrustBackedAssets,
 			JustTry,
 		>,
->>>>>>> b3224825
 		JustTry,
 	>,
 	// Convert an XCM MultiLocation into a local account id:
@@ -315,11 +303,6 @@
 			AccountId,
 			AssetFeeAsExistentialDepositMultiplierFeeCharger,
 			ConvertedConcreteId<
-<<<<<<< HEAD
-				AssetId,
-				Balance,
-				AsPrefixedGeneralIndex<TrustBackedAssetsPalletLocation, AssetId, JustTry>,
-=======
 				AssetIdForTrustBackedAssets,
 				Balance,
 				AsPrefixedGeneralIndex<
@@ -327,7 +310,6 @@
 					AssetIdForTrustBackedAssets,
 					JustTry,
 				>,
->>>>>>> b3224825
 				JustTry,
 			>,
 			Assets,
