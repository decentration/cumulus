--- conflicted
+++ resolved
@@ -200,29 +200,6 @@
 		matches!(
 			call,
 			RuntimeCall::PolkadotXcm(pallet_xcm::Call::force_xcm_version { .. }) |
-<<<<<<< HEAD
-			RuntimeCall::System(
-				frame_system::Call::set_heap_pages { .. } |
-				frame_system::Call::set_code { .. } |
-				frame_system::Call::set_code_without_checks { .. } |
-				frame_system::Call::kill_prefix { .. },
-			) |
-			RuntimeCall::ParachainSystem(..) |
-			RuntimeCall::Timestamp(..) |
-			RuntimeCall::Balances(..) |
-			RuntimeCall::CollatorSelection(
-				pallet_collator_selection::Call::set_desired_candidates { .. } |
-				pallet_collator_selection::Call::set_candidacy_bond { .. } |
-				pallet_collator_selection::Call::register_as_candidate { .. } |
-				pallet_collator_selection::Call::leave_intent { .. },
-			) |
-			RuntimeCall::Session(pallet_session::Call::purge_keys { .. }) |
-			RuntimeCall::XcmpQueue(..) |
-			RuntimeCall::DmpQueue(..) |
-			RuntimeCall::Utility(pallet_utility::Call::as_derivative { .. }) |
-			RuntimeCall::BridgeTransfer(..) |
-			RuntimeCall::Assets(
-=======
 				RuntimeCall::System(
 					frame_system::Call::set_heap_pages { .. } |
 						frame_system::Call::set_code { .. } |
@@ -269,7 +246,6 @@
 						pallet_assets::Call::touch { .. } |
 						pallet_assets::Call::refund { .. },
 				) | RuntimeCall::ForeignAssets(
->>>>>>> 8f404009
 				pallet_assets::Call::create { .. } |
 					pallet_assets::Call::force_create { .. } |
 					pallet_assets::Call::start_destroy { .. } |
@@ -360,7 +336,7 @@
 					pallet_uniques::Call::set_collection_max_supply { .. } |
 					pallet_uniques::Call::set_price { .. } |
 					pallet_uniques::Call::buy_item { .. }
-			)
+			) | RuntimeCall::BridgeTransfer(..)
 		)
 	}
 }
