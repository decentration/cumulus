--- conflicted
+++ resolved
@@ -14,18 +14,9 @@
 // limitations under the License.
 
 use super::{
-<<<<<<< HEAD
 	AccountId, AllPalletsWithSystem, Assets, Authorship, Balance, Balances, BridgeTransfer,
 	ForeignAssets, ParachainInfo, ParachainSystem, PolkadotXcm, Runtime, RuntimeCall, RuntimeEvent,
 	RuntimeOrigin, TrustBackedAssetsInstance, WeightToFee, XcmpQueue,
-};
-use assets_common::matching::{
-	FromSiblingParachain, IsForeignConcreteAsset, StartsWith, StartsWithExplicitGlobalConsensus,
-=======
-	AccountId, AllPalletsWithSystem, Assets, Authorship, Balance, Balances, ForeignAssets,
-	ParachainInfo, ParachainSystem, PolkadotXcm, Runtime, RuntimeCall, RuntimeEvent, RuntimeOrigin,
-	TrustBackedAssetsInstance, WeightToFee, XcmpQueue,
->>>>>>> 020a024a
 };
 use assets_common::matching::{
 	FromSiblingParachain, IsForeignConcreteAsset, StartsWith, StartsWithExplicitGlobalConsensus,
@@ -139,11 +130,7 @@
 	LocationToAccountId,
 	// Our chain's account ID type (we can't get away without mentioning it explicitly):
 	AccountId,
-<<<<<<< HEAD
-	// TODO:check-parameter - no teleports
-=======
 	// We dont need to check teleports here.
->>>>>>> 020a024a
 	NoChecking,
 	// The account to use for tracking teleports.
 	CheckingAccount,
@@ -261,21 +248,14 @@
 				pallet_assets::Call::refund { .. },
 			) |
 			RuntimeCall::ForeignAssets(
-<<<<<<< HEAD
-				/* avoided: mint, burn */
-=======
->>>>>>> 020a024a
 				pallet_assets::Call::create { .. } |
 				pallet_assets::Call::force_create { .. } |
 				pallet_assets::Call::start_destroy { .. } |
 				pallet_assets::Call::destroy_accounts { .. } |
 				pallet_assets::Call::destroy_approvals { .. } |
 				pallet_assets::Call::finish_destroy { .. } |
-<<<<<<< HEAD
-=======
 				pallet_assets::Call::mint { .. } |
 				pallet_assets::Call::burn { .. } |
->>>>>>> 020a024a
 				pallet_assets::Call::transfer { .. } |
 				pallet_assets::Call::transfer_keep_alive { .. } |
 				pallet_assets::Call::force_transfer { .. } |
@@ -296,8 +276,6 @@
 				pallet_assets::Call::touch { .. } |
 				pallet_assets::Call::refund { .. },
 			) |
-<<<<<<< HEAD
-=======
 			RuntimeCall::Nfts(
 				pallet_nfts::Call::create { .. } |
 				pallet_nfts::Call::force_create { .. } |
@@ -336,7 +314,6 @@
 				pallet_nfts::Call::cancel_swap { .. } |
 				pallet_nfts::Call::claim_swap { .. },
 			) |
->>>>>>> 020a024a
 			RuntimeCall::Uniques(
 				pallet_uniques::Call::create { .. } |
 				pallet_uniques::Call::force_create { .. } |
@@ -523,7 +500,6 @@
 	fn create_asset_id_parameter(id: u32) -> MultiLocation {
 		MultiLocation { parents: 1, interior: X1(Parachain(id)) }
 	}
-<<<<<<< HEAD
 }
 
 /// Bridge router, which wraps and sends xcm to BridgeHub to be delivered to the different GlobalConsensus
@@ -607,6 +583,4 @@
 
 		(RuntimeOrigin::signed(sender_account), destination)
 	}
-=======
->>>>>>> 020a024a
 }