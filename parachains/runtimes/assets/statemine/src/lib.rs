--- conflicted
+++ resolved
@@ -232,15 +232,11 @@
 pub type AssetsForceOrigin =
 	EitherOfDiverse<EnsureRoot<AccountId>, EnsureXcm<IsMajorityOfBody<KsmLocation, ExecutiveBody>>>;
 
-<<<<<<< HEAD
-pub type TrustBackedAssetsInstance = pallet_assets::Instance1;
-=======
 // Called "Trust Backed" assets because these are generally registered by some account, and users of
 // the asset assume it has some claimed backing. The pallet is called `Assets` in
 // `construct_runtime` to avoid breaking changes on storage reads.
 pub type TrustBackedAssetsInstance = pallet_assets::Instance1;
 type TrustBackedAssetsCall = pallet_assets::Call<Runtime, TrustBackedAssetsInstance>;
->>>>>>> b3224825
 impl pallet_assets::Config<TrustBackedAssetsInstance> for Runtime {
 	type RuntimeEvent = RuntimeEvent;
 	type Balance = Balance;
@@ -336,7 +332,6 @@
 		Self::Any
 	}
 }
-type TrustBackedAssetsCall = pallet_assets::Call<Runtime, TrustBackedAssetsInstance>;
 impl InstanceFilter<RuntimeCall> for ProxyType {
 	fn filter(&self, c: &RuntimeCall) -> bool {
 		match self {
