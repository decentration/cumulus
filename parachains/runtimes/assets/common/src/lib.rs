--- conflicted
+++ resolved
@@ -114,11 +114,7 @@
 			pub TrustBackedAssetsPalletLocation: MultiLocation = MultiLocation::new(0, X1(PalletInstance(13)));
 		}
 		// setup convert
-<<<<<<< HEAD
-		type TrustBackAssetsConvert =
-=======
 		type TrustBackedAssetsConvert =
->>>>>>> 020a024a
 			TrustBackedAssetsConvertedConcreteId<TrustBackedAssetsPalletLocation, u128>;
 
 		let test_data = vec![
@@ -193,11 +189,7 @@
 
 		for (multi_asset, expected_result) in test_data {
 			assert_eq!(
-<<<<<<< HEAD
-				<TrustBackAssetsConvert as MatchesFungibles<AssetIdForTrustBackedAssets, u128>>::matches_fungibles(&multi_asset),
-=======
 				<TrustBackedAssetsConvert as MatchesFungibles<AssetIdForTrustBackedAssets, u128>>::matches_fungibles(&multi_asset),
->>>>>>> 020a024a
 				expected_result, "multi_asset: {:?}", multi_asset);
 		}
 	}
