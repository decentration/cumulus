--- conflicted
+++ resolved
@@ -179,28 +179,6 @@
 	}
 }
 
-<<<<<<< HEAD
-pub type Barrier = DenyThenTry<
-	DenyReserveTransferToRelayChain,
-	(
-		// Allow local users to buy weight credit.
-		TakeWeightCredit,
-		// Expected responses are OK.
-		AllowKnownQueryResponses<PolkadotXcm>,
-		WithComputedOrigin<
-			(
-				// If the message is one that immediately attemps to pay for execution, then allow it.
-				AllowTopLevelPaidExecutionFrom<Everything>,
-				// Parent, its pluralities (i.e. governance bodies) and system parachains get free execution.
-				AllowExplicitUnpaidExecutionFrom<(ParentOrParentsPlurality, SystemParachains)>,
-				// Subscriptions for version tracking are OK.
-				AllowSubscriptionsFrom<ParentOrSiblings>,
-			),
-			UniversalLocation,
-			ConstU32<8>,
-		>,
-	),
-=======
 pub type Barrier = TrailingSetTopicAsId<
 	DenyThenTry<
 		DenyReserveTransferToRelayChain,
@@ -223,7 +201,6 @@
 			>,
 		),
 	>,
->>>>>>> 80aaed30
 >;
 
 pub struct XcmConfig;
