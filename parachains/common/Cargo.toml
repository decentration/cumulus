--- conflicted
+++ resolved
@@ -10,12 +10,9 @@
 
 [dependencies]
 codec = { package = "parity-scale-codec", version = "3.0.0", features = ["derive"], default-features = false }
-<<<<<<< HEAD
-scale-info = { version = "2.3.1", default-features = false, features = ["derive"] }
+scale-info = { version = "2.5.0", default-features = false, features = ["derive"] }
 num-traits = { version = "0.2", default-features = false}
-=======
-scale-info = { version = "2.5.0", default-features = false, features = ["derive"] }
->>>>>>> b4a50e27
+
 
 # Substrate
 frame-support = { git = "https://github.com/paritytech/substrate", default-features = false , branch = "master" }
