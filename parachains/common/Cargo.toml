--- conflicted
+++ resolved
@@ -13,7 +13,6 @@
 scale-info = { version = "2.1.1", default-features = false, features = ["derive"] }
 
 # Substrate
-<<<<<<< HEAD
 frame-executive = { git = "https://github.com/paritytech/substrate", default-features = false , branch = "polkadot-v0.9.28" }
 frame-support = { git = "https://github.com/paritytech/substrate", default-features = false , branch = "polkadot-v0.9.28" }
 frame-system = { git = "https://github.com/paritytech/substrate", default-features = false , branch = "polkadot-v0.9.28" }
@@ -28,51 +27,22 @@
 sp-std = { git = "https://github.com/paritytech/substrate", default-features = false , branch = "polkadot-v0.9.28" }
 
 # Polkadot
-polkadot-primitives = { git = "https://github.com/paritytech/polkadot", default-features = false, branch = "release-v0.9.28" }
-polkadot-runtime-common = { git = "https://github.com/paritytech/polkadot", default-features = false, branch = "release-v0.9.28" }
-xcm = { git = "https://github.com/paritytech/polkadot", default-features = false, branch = "release-v0.9.28" }
-xcm-executor = { git = "https://github.com/paritytech/polkadot", default-features = false, branch = "release-v0.9.28" }
-xcm-builder = { git = "https://github.com/paritytech/polkadot", default-features = false, branch = "release-v0.9.28" }
-=======
-frame-executive = { git = "https://github.com/arturgontijo/substrate", branch = "master", default-features = false }
-frame-support = { git = "https://github.com/arturgontijo/substrate", branch = "master", default-features = false }
-frame-system = { git = "https://github.com/arturgontijo/substrate", branch = "master", default-features = false }
-pallet-asset-tx-payment = { git = "https://github.com/arturgontijo/substrate", branch = "master", default-features = false }
-pallet-assets = { git = "https://github.com/arturgontijo/substrate", branch = "master", default-features = false }
-pallet-authorship = { git = "https://github.com/arturgontijo/substrate", branch = "master", default-features = false }
-pallet-balances = { git = "https://github.com/arturgontijo/substrate", branch = "master", default-features = false }
-sp-consensus-aura = { git = "https://github.com/arturgontijo/substrate", branch = "master", default-features = false }
-sp-core = { git = "https://github.com/arturgontijo/substrate", branch = "master", default-features = false }
-sp-io = { git = "https://github.com/arturgontijo/substrate", branch = "master", default-features = false }
-sp-runtime = { git = "https://github.com/arturgontijo/substrate", branch = "master", default-features = false }
-sp-std = { git = "https://github.com/arturgontijo/substrate", branch = "master", default-features = false }
-
-# Polkadot
-polkadot-primitives = { git = "https://github.com/arturgontijo/polkadot", default-features = false, branch = "trappist-xcm-v3" }
-polkadot-runtime-common = { git = "https://github.com/arturgontijo/polkadot", default-features = false, branch = "trappist-xcm-v3" }
-xcm = { git = "https://github.com/arturgontijo/polkadot", default-features = false, branch = "trappist-xcm-v3" }
-xcm-executor = { git = "https://github.com/arturgontijo/polkadot", default-features = false, branch = "trappist-xcm-v3" }
-xcm-builder = { git = "https://github.com/arturgontijo/polkadot", default-features = false, branch = "trappist-xcm-v3" }
->>>>>>> c90b0597
+polkadot-primitives = { git = "https://github.com/bernardoaraujor/polkadot", default-features = false, branch = "v0.9.28-xcm-v3" }
+polkadot-runtime-common = { git = "https://github.com/bernardoaraujor/polkadot", default-features = false, branch = "v0.9.28-xcm-v3" }
+xcm = { git = "https://github.com/bernardoaraujor/polkadot", default-features = false, branch = "v0.9.28-xcm-v3" }
+xcm-executor = { git = "https://github.com/bernardoaraujor/polkadot", default-features = false, branch = "v0.9.28-xcm-v3" }
+xcm-builder = { git = "https://github.com/bernardoaraujor/polkadot", default-features = false, branch = "v0.9.28-xcm-v3" }
 
 # Cumulus
 pallet-collator-selection = { path = "../../pallets/collator-selection", default-features = false }
 cumulus-primitives-utility = { path = "../../primitives/utility", default-features = false }
 
 [dev-dependencies]
-<<<<<<< HEAD
 pallet-authorship = { git = "https://github.com/paritytech/substrate", default-features = false, branch = "polkadot-v0.9.28" }
 sp-io = { git = "https://github.com/paritytech/substrate", default-features = false, branch = "polkadot-v0.9.28" }
 
 [build-dependencies]
 substrate-wasm-builder = { git = "https://github.com/paritytech/substrate", branch = "polkadot-v0.9.28" }
-=======
-pallet-authorship = { git = "https://github.com/arturgontijo/substrate", default-features = false, branch = "master" }
-sp-io = { git = "https://github.com/arturgontijo/substrate", default-features = false, branch = "master" }
-
-[build-dependencies]
-substrate-wasm-builder = { git = "https://github.com/arturgontijo/substrate", branch = "master" }
->>>>>>> c90b0597
 
 [features]
 default = ["std"]
