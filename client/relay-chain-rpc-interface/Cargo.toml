--- conflicted
+++ resolved
@@ -6,11 +6,7 @@
 
 
 [dependencies]
-<<<<<<< HEAD
-polkadot-service = { git = "https://github.com/paritytech/polkadot", branch = "rh-async-backing-feature" }
-=======
-polkadot-overseer = { git = "https://github.com/paritytech/polkadot", branch = "master" }
->>>>>>> eced0cb3
+polkadot-overseer = { git = "https://github.com/paritytech/polkadot", branch = "rh-async-backing-feature" }
 
 cumulus-primitives-core = { path = "../../primitives/core" }
 cumulus-relay-chain-interface = { path = "../relay-chain-interface" }
