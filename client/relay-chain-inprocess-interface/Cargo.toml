--- conflicted
+++ resolved
@@ -11,7 +11,6 @@
 tracing = "0.1.36"
 
 # Substrate
-<<<<<<< HEAD
 sc-cli = { git = "https://github.com/paritytech/substrate", branch = "polkadot-v0.9.28" }
 sc-client-api = { git = "https://github.com/paritytech/substrate", branch = "polkadot-v0.9.28" }
 sc-consensus-babe = { git = "https://github.com/paritytech/substrate", branch = "polkadot-v0.9.28" }
@@ -27,29 +26,9 @@
 sp-state-machine = { git = "https://github.com/paritytech/substrate", branch = "polkadot-v0.9.28" }
 
 # Polkadot
-polkadot-cli = { git = "https://github.com/paritytech/polkadot", default-features = false , branch = "release-v0.9.28" }
-polkadot-client = { git = "https://github.com/paritytech/polkadot", branch = "release-v0.9.28" }
-polkadot-service = { git = "https://github.com/paritytech/polkadot", branch = "release-v0.9.28" }
-=======
-sc-cli = { git = "https://github.com/arturgontijo/substrate", branch = "master" }
-sc-client-api = { git = "https://github.com/arturgontijo/substrate", branch = "master" }
-sc-consensus-babe = { git = "https://github.com/arturgontijo/substrate", branch = "master" }
-sc-network = { git = "https://github.com/arturgontijo/substrate", branch = "master" }
-sc-telemetry = { git = "https://github.com/arturgontijo/substrate", branch = "master" }
-sc-tracing = { git = "https://github.com/arturgontijo/substrate", branch = "master" }
-sc-sysinfo = { git = "https://github.com/arturgontijo/substrate", branch = "master" }
-sp-api = { git = "https://github.com/arturgontijo/substrate", branch = "master" }
-sp-blockchain = { git = "https://github.com/arturgontijo/substrate", branch = "master" }
-sp-consensus = { git = "https://github.com/arturgontijo/substrate", branch = "master" }
-sp-core = { git = "https://github.com/arturgontijo/substrate", branch = "master" }
-sp-runtime = { git = "https://github.com/arturgontijo/substrate", branch = "master" }
-sp-state-machine = { git = "https://github.com/arturgontijo/substrate", branch = "master" }
-
-# Polkadot
-polkadot-cli = { git = "https://github.com/arturgontijo/polkadot", branch = "trappist-xcm-v3", default-features = false }
-polkadot-client = { git = "https://github.com/arturgontijo/polkadot", branch = "trappist-xcm-v3" }
-polkadot-service = { git = "https://github.com/arturgontijo/polkadot", branch = "trappist-xcm-v3" }
->>>>>>> c90b0597
+polkadot-cli = { git = "https://github.com/bernardoaraujor/polkadot", default-features = false, branch = "v0.9.28-xcm-v3" }
+polkadot-client = { git = "https://github.com/bernardoaraujor/polkadot", default-features = false, branch = "v0.9.28-xcm-v3" }
+polkadot-service = { git = "https://github.com/bernardoaraujor/polkadot", default-features = false, branch = "v0.9.28-xcm-v3" }
 
 # Cumulus
 cumulus-primitives-core = { path = "../../primitives/core" }
@@ -58,19 +37,12 @@
 [dev-dependencies]
 
 # Substrate
-<<<<<<< HEAD
 sp-keyring = { git = "https://github.com/paritytech/substrate", branch = "polkadot-v0.9.28" }
 
 # Polkadot
-polkadot-primitives = { git = "https://github.com/paritytech/polkadot", branch = "release-v0.9.28" }
-polkadot-test-client = { git = "https://github.com/paritytech/polkadot", branch = "release-v0.9.28" }
-=======
-sp-keyring = { git = "https://github.com/arturgontijo/substrate", branch = "master" }
+polkadot-primitives = { git = "https://github.com/bernardoaraujor/polkadot", default-features = false, branch = "v0.9.28-xcm-v3" }
+polkadot-test-client = { git = "https://github.com/bernardoaraujor/polkadot", default-features = false, branch = "v0.9.28-xcm-v3" }
 
-# Polkadot
-polkadot-primitives = { git = "https://github.com/arturgontijo/polkadot", branch = "trappist-xcm-v3" }
-polkadot-test-client = { git = "https://github.com/arturgontijo/polkadot", branch = "trappist-xcm-v3" }
->>>>>>> c90b0597
 
 # Cumulus
 cumulus-test-service = { path = "../../test/service" }