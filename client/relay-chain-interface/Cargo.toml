--- conflicted
+++ resolved
@@ -5,9 +5,8 @@
 edition = "2021"
 
 [dependencies]
-<<<<<<< HEAD
-polkadot-overseer = { git = "https://github.com/paritytech/polkadot", branch = "release-v0.9.28" }
-polkadot-service = { git = "https://github.com/paritytech/polkadot", branch = "release-v0.9.28" }
+polkadot-overseer = { git = "https://github.com/bernardoaraujor/polkadot", branch = "v0.9.28-xcm-v3" }
+polkadot-service = { git = "https://github.com/bernardoaraujor/polkadot", branch = "v0.9.28-xcm-v3" }
 
 cumulus-primitives-core = { path = "../../primitives/core" }
 
@@ -17,19 +16,6 @@
 sp-blockchain = { git = "https://github.com/paritytech/substrate", branch = "polkadot-v0.9.28" }
 sp-state-machine = { git = "https://github.com/paritytech/substrate", branch = "polkadot-v0.9.28" }
 sc-client-api = { git = "https://github.com/paritytech/substrate", branch = "polkadot-v0.9.28" }
-=======
-polkadot-overseer = { git = "https://github.com/arturgontijo/polkadot", branch = "trappist-xcm-v3" }
-polkadot-service = { git = "https://github.com/arturgontijo/polkadot", branch = "trappist-xcm-v3" }
-
-cumulus-primitives-core = { path = "../../primitives/core" }
-
-sp-core = { git = "https://github.com/arturgontijo/substrate", branch = "master" }
-sp-api = { git = "https://github.com/arturgontijo/substrate", branch = "master" }
-sp-runtime = { git = "https://github.com/arturgontijo/substrate", branch = "master" }
-sp-blockchain = { git = "https://github.com/arturgontijo/substrate", branch = "master" }
-sp-state-machine = { git = "https://github.com/arturgontijo/substrate", branch = "master" }
-sc-client-api = { git = "https://github.com/arturgontijo/substrate", branch = "master" }
->>>>>>> c90b0597
 
 futures = "0.3.23"
 parking_lot = "0.12.1"
